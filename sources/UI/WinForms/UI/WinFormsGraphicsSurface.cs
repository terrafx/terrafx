--- conflicted
+++ resolved
@@ -19,19 +19,11 @@
     private readonly Control _control;
     private Vector2 _size;
 
-<<<<<<< HEAD
-        /// <summary>Initializes a new instance of the <see cref="WinFormsGraphicsSurface" /> class.</summary>
-        /// <param name="control">The control that will be used as the underlying surface.</param>
-        public WinFormsGraphicsSurface(Control control)
-        {
-            ThrowIfNull(control);
-=======
     /// <summary>Initializes a new instance of the <see cref="WinFormsGraphicsSurface" /> class.</summary>
     /// <param name="control">The control that will be used as the underlying surface.</param>
     public WinFormsGraphicsSurface(Control control)
     {
         ThrowIfNull(control, nameof(control));
->>>>>>> df75dd80
 
         _control = control;
         _control.ClientSizeChanged += HandleControlClientSizeChanged;
