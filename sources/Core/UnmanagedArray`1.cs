// Copyright © Tanner Gooding and Contributors. Licensed under the MIT License (MIT). See License.md in the repository root for more information.

using System;
using System.Diagnostics;
using System.Runtime.CompilerServices;
using static TerraFX.Runtime.Configuration;
using static TerraFX.Utilities.AssertionUtilities;
using static TerraFX.Utilities.ExceptionUtilities;
using static TerraFX.Utilities.MemoryUtilities;
using static TerraFX.Utilities.UnsafeUtilities;

namespace TerraFX;

/// <summary></summary>
/// <typeparam name="T"></typeparam>
[DebuggerDisplay("Alignment = {Alignment}; IsNull = {IsNull}; Length = {Length}")]
[DebuggerTypeProxy(typeof(UnmanagedArray<>.DebugView))]
public readonly unsafe partial struct UnmanagedArray<T> : IDisposable
    where T : unmanaged
{
    /// <summary>An empty array.</summary>
    public static readonly UnmanagedArray<T> Empty = new UnmanagedArray<T>(
        (Metadata*)RuntimeHelpers.AllocateTypeAssociatedMemory(typeof(UnmanagedArray<T>), sizeof(Metadata))
    );

    private readonly Metadata* _data;

    /// <summary>Initializes a new instance of the <see cref="UnmanagedArray{T}" /> struct.</summary>
    /// <param name="length">The length, in items, of the array.</param>
    /// <param name="alignment">The alignment, in bytes, of the items in the array or <c>zero</c> to use the system default.</param>
    /// <param name="zero"><c>true</c> if the items in the array should be zeroed; otherwise, <c>false</c>.</param>
    /// <exception cref="ArgumentOutOfRangeException"><paramref name="alignment" /> is not zero or a <c>power of two</c>.</exception>
    public UnmanagedArray(nuint length, nuint alignment = 0, bool zero = true)
    {
        var actualAlignment = (alignment != 0) ? alignment : DefaultAlignment;
        ThrowIfNotPow2(actualAlignment, nameof(alignment));

        Metadata* data;

        if (length != 0)
        {
<<<<<<< HEAD
            var actualAlignment = (alignment != 0) ? alignment : DefaultAlignment;
            ThrowIfNotPow2(actualAlignment);

            Metadata* data;

            if (length != 0)
            {
                // This allocates one more item than necessary, but this can be used to help detect buffer
                // overruns and ensures that get a ref to an empty array isn't "undefined behavior".

                data = (Metadata*)Allocate(
                    SizeOf<Metadata>() + (length * SizeOf<T>()),
                    actualAlignment,
                    offset: SizeOf<nuint>(),
                    zero
                );

                data->Alignment = alignment;
                data->Length = length;
            }
            else
            {
                data = Empty._data;
            }

            _data = data;
=======
            // This allocates one more item than necessary, but this can be used to help detect buffer
            // overruns and ensures that get a ref to an empty array isn't "undefined behavior".

            data = (Metadata*)Allocate(
                SizeOf<Metadata>() + (length * SizeOf<T>()),
                actualAlignment,
                offset: SizeOf<nuint>(),
                zero
            );

            data->Alignment = alignment;
            data->Length = length;
>>>>>>> df75dd80
        }
        else
        {
            data = Empty._data;
        }

        _data = data;
    }

    private UnmanagedArray(Metadata* data)
    {
        AssertNotNull(data);
        _data = data;
    }

    /// <summary>Gets the alignment, in bytes, of the items in the array or <c>zero</c> which indicates the system default.</summary>
    public nuint Alignment
    {
        get
        {
            AssertNotNull(this);
            return _data->Alignment;
        }
    }

    /// <summary><c>true</c> if the array is <c>null</c>; otherwise, <c>false</c>.</summary>
    public bool IsNull => _data == null;

    /// <summary>Gets the length, in items, of the array.</summary>
    public nuint Length
    {
        get
        {
            AssertNotNull(this);
            return _data->Length;
        }
    }

    /// <summary>Gets a reference to the item at the specified index of the array.</summary>
    /// <param name="index">The index of the item to get or set.</param>
    /// <returns>The item that exists at <paramref name="index" /> in the array.</returns>
    /// <exception cref="ArgumentOutOfRangeException"><paramref name="index" /> is greater than or equal to <see cref="Length" />.</exception>
    public ref T this[nuint index]
        => ref AsRef<T>(GetPointer(index));

    /// <summary>Implicitly converts the array to a span.</summary>
    /// <param name="array">The array to convert.</param>
    /// <returns>A span that covers the same memory as <paramref name="array" />.</returns>
    public static implicit operator UnmanagedSpan<T>(UnmanagedArray<T> array)
        => new UnmanagedSpan<T>(array);

    /// <summary>Implicitly converts the array to a readonly span.</summary>
    /// <param name="array">The array to convert.</param>
    /// <returns>A readonly span that covers the same memory as <paramref name="array" />.</returns>
    public static implicit operator UnmanagedReadOnlySpan<T>(UnmanagedArray<T> array)
        => new UnmanagedReadOnlySpan<T>(array);

    /// <inheritdoc />
    public void Dispose()
    {
        if (_data != Empty._data)
        {
            Free(_data);
        }
    }

    /// <summary>Converts the array to a span.</summary>
    /// <returns>A span that covers the array.</returns>
    public UnmanagedSpan<T> AsSpan() => new UnmanagedSpan<T>(this);

    /// <summary>Converts the array to a span starting at the specified index.</summary>
    /// <param name="start">The index of the array at which the span should start.</param>
    /// <returns>A span that covers the array beginning at <paramref name="start" />.</returns>
    public UnmanagedSpan<T> AsSpan(nuint start) => new UnmanagedSpan<T>(this, start);

    /// <summary>Converts the array to a span starting at the specified index and continuing for the specified number of items.</summary>
    /// <param name="start">The index of the array at which the span should start.</param>
    /// <param name="length">The length, in items, of the span.</param>
    /// <returns>A span that covers the array beginning at <paramref name="start" /> and continuing for <paramref name="length" /> items.</returns>
    public UnmanagedSpan<T> AsSpan(nuint start, nuint length) => new UnmanagedSpan<T>(this, start, length);

    /// <summary>Clears all items in the array to <c>zero</c>.</summary>
    public void Clear()
    {
        AssertNotNull(this);

        var items = &_data->Item;
        var length = _data->Length;

        ClearArrayUnsafe<T>(items, length);
    }

    /// <summary>Copies the items in the array to a given destination.</summary>
    /// <param name="destination">The destination array where the items should be copied.</param>
    /// <exception cref="ArgumentNullException"><paramref name="destination" /> is <c>null</c>.</exception>
    /// <exception cref="ArgumentOutOfRangeException"><see cref="Length" /> is greater than <paramref name="destination" />.</exception>
    public void CopyTo(UnmanagedArray<T> destination)
    {
        AssertNotNull(this);

<<<<<<< HEAD
            ThrowIfNull(destination);
            ThrowIfNotInInsertBounds(length, destination.Length, nameof(Length), nameof(destination));
=======
        var items = &_data->Item;
        var length = _data->Length;
>>>>>>> df75dd80

        ThrowIfNull(destination, nameof(destination));
        ThrowIfNotInInsertBounds(length, destination.Length, nameof(Length), nameof(destination));

        CopyArrayUnsafe<T>(destination.GetPointerUnsafe(0), items, length);
    }

    /// <summary>Copies the items in the array to a given destination.</summary>
    /// <param name="destination">The destination span where the items should be copied.</param>
    /// <exception cref="ArgumentOutOfRangeException"><see cref="Length" /> is greater than <paramref name="destination" />.</exception>
    public void CopyTo(UnmanagedSpan<T> destination)
    {
        AssertNotNull(this);

        var items = &_data->Item;
        var length = _data->Length;

        ThrowIfNotInInsertBounds(length, destination.Length, nameof(Length), nameof(destination));

        CopyArrayUnsafe<T>(destination.GetPointerUnsafe(0), items, length);
    }

    /// <summary>Gets a pointer to the item at the specified index of the array.</summary>
    /// <param name="index">The index of the item to get a pointer to.</param>
    /// <returns>A pointer to the item that exists at <paramref name="index" /> in the array.</returns>
    /// <exception cref="ArgumentOutOfRangeException"><paramref name="index" /> is greater than or equal to <see cref="Length" />.</exception>
    public T* GetPointer(nuint index)
    {
        ThrowIfNotInBounds(index, Length, nameof(index), nameof(Length));
        return GetPointerUnsafe(index);
    }

    /// <summary>Gets a pointer to the item at the specified index of the array.</summary>
    /// <param name="index">The index of the item to get a pointer to.</param>
    /// <returns>A pointer to the item that exists at <paramref name="index" /> in the array.</returns>
    /// <remarks>This method is unsafe because it does not validated that <paramref name="index" /> is less than <see cref="Length" />.</remarks>
    public T* GetPointerUnsafe(nuint index)
    {
        AssertNotNull(this);
        Assert(AssertionsEnabled && (index <= Length));

        var items = &_data->Item;
        return items + index;
    }

    /// <summary>Gets a reference to the item at the specified index of the array.</summary>
    /// <param name="index">The index of the item to get a pointer to.</param>
    /// <returns>A reference to the item that exists at <paramref name="index" /> in the array.</returns>
    /// <remarks>This method is unsafe because it does not validated that <paramref name="index" /> is less than <see cref="Length" />.</remarks>
    public ref T GetReferenceUnsafe(nuint index)
        => ref AsRef<T>(GetPointerUnsafe(index));
}<|MERGE_RESOLUTION|>--- conflicted
+++ resolved
@@ -39,34 +39,6 @@
 
         if (length != 0)
         {
-<<<<<<< HEAD
-            var actualAlignment = (alignment != 0) ? alignment : DefaultAlignment;
-            ThrowIfNotPow2(actualAlignment);
-
-            Metadata* data;
-
-            if (length != 0)
-            {
-                // This allocates one more item than necessary, but this can be used to help detect buffer
-                // overruns and ensures that get a ref to an empty array isn't "undefined behavior".
-
-                data = (Metadata*)Allocate(
-                    SizeOf<Metadata>() + (length * SizeOf<T>()),
-                    actualAlignment,
-                    offset: SizeOf<nuint>(),
-                    zero
-                );
-
-                data->Alignment = alignment;
-                data->Length = length;
-            }
-            else
-            {
-                data = Empty._data;
-            }
-
-            _data = data;
-=======
             // This allocates one more item than necessary, but this can be used to help detect buffer
             // overruns and ensures that get a ref to an empty array isn't "undefined behavior".
 
@@ -79,7 +51,6 @@
 
             data->Alignment = alignment;
             data->Length = length;
->>>>>>> df75dd80
         }
         else
         {
@@ -180,13 +151,8 @@
     {
         AssertNotNull(this);
 
-<<<<<<< HEAD
-            ThrowIfNull(destination);
-            ThrowIfNotInInsertBounds(length, destination.Length, nameof(Length), nameof(destination));
-=======
         var items = &_data->Item;
         var length = _data->Length;
->>>>>>> df75dd80
 
         ThrowIfNull(destination, nameof(destination));
         ThrowIfNotInInsertBounds(length, destination.Length, nameof(Length), nameof(destination));
