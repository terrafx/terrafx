// Copyright © Tanner Gooding and Contributors. Licensed under the MIT License (MIT). See License.md in the repository root for more information.

using System;
using System.Collections.Generic;
using System.Diagnostics.CodeAnalysis;
using System.IO;
using System.Runtime.CompilerServices;
using System.Runtime.InteropServices;
using System.Threading;
using TerraFX.Runtime;
using TerraFX.Threading;
using static TerraFX.Utilities.MarshalUtilities;

namespace TerraFX.Utilities;

/// <summary>Provides a set of methods for throwing exceptions.</summary>
public static unsafe class ExceptionUtilities
{
<<<<<<< HEAD
    /// <summary>Provides a set of methods for throwing exceptions.</summary>
    public static unsafe class ExceptionUtilities
    {
        /// <summary>Throws an <see cref="ArgumentException" />.</summary>
        /// <param name="message">The message detailing the cause of the exception.</param>
        /// <param name="valueName">The name of the value that caused the exception.</param>
        /// <exception cref="ArgumentException"><paramref name="message" /></exception>
        [DoesNotReturn]
        public static void ThrowArgumentException(string message, string valueName)
            => throw new ArgumentException(message, valueName);

        /// <summary>Throws an <see cref="ArgumentException" />.</summary>
        /// <param name="message">The message detailing the cause of the exception.</param>
        /// <param name="valueName">The name of the value that caused the exception.</param>
        /// <param name="innerException">The exception that is the cause of the current exception.</param>
        /// <exception cref="ArgumentException"><paramref name="message" /></exception>
        [DoesNotReturn]
        public static void ThrowArgumentException(string message, string valueName, Exception? innerException)
            => throw new ArgumentException(message, valueName, innerException);

        /// <summary>Throws an <see cref="ArgumentNullException" />.</summary>
        /// <param name="valueName">The name of the value that is <c>null</c>.</param>
        /// <exception cref="InvalidOperationException"><paramref name="valueName" /> is <c>null</c>.</exception>
        [DoesNotReturn]
        public static void ThrowArgumentNullException(string? valueName)
        {
            var message = string.Format(Resources.ValueIsNullMessage, valueName);
            throw new ArgumentNullException(valueName, message);
        }

        /// <summary>Throws an <see cref="ArgumentOutOfRangeException" />.</summary>
        /// <typeparam name="T">The type of <paramref name="value" />.</typeparam>
        /// <param name="message">The message detailing the cause of the exception.</param>
        /// <param name="value">The value that caused the exception.</param>
        /// <param name="valueName">The name of the value that caused the exception.</param>
        /// <exception cref="ArgumentOutOfRangeException"><paramref name="message" /></exception>
        [DoesNotReturn]
        public static void ThrowArgumentOutOfRangeException<T>(string message, T value, string? valueName)
            => throw new ArgumentOutOfRangeException(valueName, value, message);

        /// <summary>Throws an <see cref="DirectoryNotFoundException" />.</summary>
        /// <param name="message">The message detailing the cause of the exception.</param>
        /// <exception cref="DirectoryNotFoundException"><paramref name="message" />.</exception>
        [DoesNotReturn]
        public static void ThrowDirectoryNotFoundException(string message)
            => throw new DirectoryNotFoundException(message);

        /// <summary>Throws an <see cref="DirectoryNotFoundException" />.</summary>
        /// <param name="message">The message detailing the cause of the exception.</param>
        /// <param name="innerException">The exception that is the cause of this exception.</param>
        /// <exception cref="DirectoryNotFoundException"><paramref name="message" />.</exception>
        [DoesNotReturn]
        public static void ThrowDirectoryNotFoundException(string message, Exception? innerException)
            => throw new DirectoryNotFoundException(message, innerException);

        /// <summary>Throws an <see cref="ExternalException" />.</summary>
        /// <param name="methodName">The name of the method that caused the exception.</param>
        /// <param name="errorCode">The underlying error code for the exception.</param>
        /// <exception cref="ExternalException"><paramref name="methodName" /> failed with an error code of <paramref name="errorCode" />.</exception>
        [DoesNotReturn]
        public static void ThrowExternalException(string methodName, int errorCode)
        {
            var message = string.Format(Resources.UnmanagedMethodFailedMessage, methodName, errorCode);
            throw new ExternalException(message, errorCode);
        }
=======
    /// <summary>Throws an <see cref="ArgumentException" />.</summary>
    /// <param name="message">The message detailing the cause of the exception.</param>
    /// <param name="valueName">The name of the value that caused the exception.</param>
    /// <exception cref="ArgumentException"><paramref name="message" /></exception>
    [DoesNotReturn]
    public static void ThrowArgumentException(string message, string valueName)
        => throw new ArgumentException(message, valueName);

    /// <summary>Throws an <see cref="ArgumentException" />.</summary>
    /// <param name="message">The message detailing the cause of the exception.</param>
    /// <param name="valueName">The name of the value that caused the exception.</param>
    /// <param name="innerException">The exception that is the cause of the current exception.</param>
    /// <exception cref="ArgumentException"><paramref name="message" /></exception>
    [DoesNotReturn]
    public static void ThrowArgumentException(string message, string valueName, Exception? innerException)
        => throw new ArgumentException(message, valueName, innerException);

    /// <summary>Throws an <see cref="ArgumentNullException" />.</summary>
    /// <param name="valueName">The name of the value that is <c>null</c>.</param>
    /// <exception cref="InvalidOperationException"><paramref name="valueName" /> is <c>null</c>.</exception>
    [DoesNotReturn]
    public static void ThrowArgumentNullException(string valueName)
    {
        var message = string.Format(Resources.ValueIsNullMessage, valueName);
        throw new ArgumentNullException(valueName, message);
    }

    /// <summary>Throws an <see cref="ArgumentOutOfRangeException" />.</summary>
    /// <typeparam name="T">The type of <paramref name="value" />.</typeparam>
    /// <param name="message">The message detailing the cause of the exception.</param>
    /// <param name="value">The value that caused the exception.</param>
    /// <param name="valueName">The name of the value that caused the exception.</param>
    /// <exception cref="ArgumentOutOfRangeException"><paramref name="message" /></exception>
    [DoesNotReturn]
    public static void ThrowArgumentOutOfRangeException<T>(string message, T value, string valueName)
        => throw new ArgumentOutOfRangeException(valueName, value, message);

    /// <summary>Throws an <see cref="DirectoryNotFoundException" />.</summary>
    /// <param name="message">The message detailing the cause of the exception.</param>
    /// <exception cref="DirectoryNotFoundException"><paramref name="message" />.</exception>
    [DoesNotReturn]
    public static void ThrowDirectoryNotFoundException(string message)
        => throw new DirectoryNotFoundException(message);

    /// <summary>Throws an <see cref="DirectoryNotFoundException" />.</summary>
    /// <param name="message">The message detailing the cause of the exception.</param>
    /// <param name="innerException">The exception that is the cause of this exception.</param>
    /// <exception cref="DirectoryNotFoundException"><paramref name="message" />.</exception>
    [DoesNotReturn]
    public static void ThrowDirectoryNotFoundException(string message, Exception? innerException)
        => throw new DirectoryNotFoundException(message, innerException);

    /// <summary>Throws an <see cref="ExternalException" />.</summary>
    /// <param name="methodName">The name of the method that caused the exception.</param>
    /// <param name="errorCode">The underlying error code for the exception.</param>
    /// <exception cref="ExternalException"><paramref name="methodName" /> failed with an error code of <paramref name="errorCode" />.</exception>
    [DoesNotReturn]
    public static void ThrowExternalException(string methodName, int errorCode)
    {
        var message = string.Format(Resources.UnmanagedMethodFailedMessage, methodName, errorCode);
        throw new ExternalException(message, errorCode);
    }
>>>>>>> df75dd80

    /// <summary>Throws an <see cref="FileNotFoundException" />.</summary>
    /// <param name="message">The message detailing the cause of the exception.</param>
    /// <exception cref="FileNotFoundException"><paramref name="message" />.</exception>
    [DoesNotReturn]
    public static void ThrowFileNotFoundException(string message)
        => throw new FileNotFoundException(message);

    /// <summary>Throws an <see cref="FileNotFoundException" />.</summary>
    /// <param name="message">The message detailing the cause of the exception.</param>
    /// <param name="innerException">The exception that is the cause of this exception.</param>
    /// <exception cref="FileNotFoundException"><paramref name="message" />.</exception>
    [DoesNotReturn]
    public static void ThrowFileNotFoundException(string message, Exception? innerException)
        => throw new FileNotFoundException(message, innerException);

    /// <summary>Throws an <see cref="FileNotFoundException" />.</summary>
    /// <param name="message">The message detailing the cause of the exception.</param>
    /// <param name="fileName">The full name of the file.</param>
    /// <exception cref="FileNotFoundException"><paramref name="message" />.</exception>
    [DoesNotReturn]
    public static void ThrowFileNotFoundException(string message, string? fileName)
        => throw new FileNotFoundException(message, fileName);

    /// <summary>Throws an <see cref="FileNotFoundException" />.</summary>
    /// <param name="message">The message detailing the cause of the exception.</param>
    /// <param name="fileName">The full name of the file.</param>
    /// <param name="innerException">The exception that is the cause of this exception.</param>
    /// <exception cref="FileNotFoundException"><paramref name="message" />.</exception>
    [DoesNotReturn]
    public static void ThrowFileNotFoundException(string message, string? fileName, Exception? innerException)
        => throw new FileNotFoundException(message, fileName, innerException);

    /// <summary>Throws an <see cref="InvalidOperationException" /> for an empty queue.</summary>
    /// <exception cref="InvalidOperationException">The queue is empty.</exception>
    [DoesNotReturn]
    public static void ThrowForEmptyQueue()
    {
        var message = Resources.EmptyQueueMessage;
        ThrowInvalidOperationException(message);
    }

    /// <summary>Throws an <see cref="InvalidOperationException" /> for an empty stack.</summary>
    /// <exception cref="InvalidOperationException">The stack is empty.</exception>
    [DoesNotReturn]
    public static void ThrowForEmptyStack()
    {
        var message = Resources.EmptyStackMessage;
        ThrowInvalidOperationException(message);
    }

    /// <summary>Throws an <see cref="ArgumentOutOfRangeException" /> for an invalid flags enum combination.</summary>
    /// <param name="value">The value that caused the exception.</param>
    /// <param name="valueName">The name of the value that caused the exception.</param>
    /// <exception cref="ArgumentOutOfRangeException"><paramref name="valueName" /> has an invalid flag combination.</exception>
    [DoesNotReturn]
    public static void ThrowForInvalidFlagsCombination<TEnum>(TEnum value, string valueName)
        where TEnum : struct, Enum
    {
        var message = string.Format(Resources.InvalidFlagCombinationMessage, valueName);
        ThrowArgumentOutOfRangeException(message, value, valueName);
    }

    /// <summary>Throws an <see cref="ArgumentOutOfRangeException" /> for an invalid enum kind.</summary>
    /// <typeparam name="TEnum">The type of <paramref name="value" />.</typeparam>
    /// <param name="value">The value that caused the exception.</param>
    /// <param name="valueName">The name of the value that caused the exception.</param>
    /// <exception cref="ArgumentOutOfRangeException">The kind for <paramref name="valueName" /> is unsupported.</exception>
    [DoesNotReturn]
    public static void ThrowForInvalidKind<TEnum>(TEnum value, string valueName)
        where TEnum : struct, Enum
    {
        var message = string.Format(Resources.InvalidKindMessage, valueName);
        ThrowArgumentOutOfRangeException(message, value, valueName);
    }

    /// <summary>Throws an <see cref="ArgumentOutOfRangeException" />.</summary>
    /// <typeparam name="TEnum">The type of <paramref name="value" /> and <paramref name="expectedKind" />.</typeparam>
    /// <param name="value">The value that caused the exception.</param>
    /// <param name="valueName">The name of the value that caused the exception.</param>
    /// <param name="expectedKind">The expected kind of <paramref name="valueName" />.</param>
    /// <exception cref="ArgumentOutOfRangeException">The kind for <paramref name="valueName" /> is not <paramref name="expectedKind" />.</exception>
    [DoesNotReturn]
    public static void ThrowForInvalidKind<TEnum>(TEnum value, string valueName, TEnum expectedKind)
        where TEnum : struct, Enum
    {
        var message = string.Format(Resources.InvalidKindWithExpectedKindMessage, valueName, expectedKind.ToString());
        ThrowArgumentOutOfRangeException(message, value, valueName);
    }

    /// <summary>Throws an <see cref="ArgumentOutOfRangeException" /> for an invalid parent.</summary>
    /// <param name="value">The value that caused the exception.</param>
    /// <param name="valueName">The name of the value that caused the exception.</param>
    /// <exception cref="ArgumentOutOfRangeException"><paramref name="valueName" /> is incompatible as it belongs to a different parent.</exception>
    [DoesNotReturn]
    public static void ThrowForInvalidParent<T>(T value, string valueName)
    {
        var message = string.Format(Resources.InvalidParentMessage, valueName);
        ThrowArgumentOutOfRangeException(message, value, valueName);
    }

    /// <summary>Throws an <see cref="InvalidOperationException" /> for an invalid state.</summary>
    /// <param name="expectedStateName">The name expected state.</param>
    /// <exception cref="ArgumentException">The current state is not <paramref name="expectedStateName" />.</exception>
    [DoesNotReturn]
    public static void ThrowForInvalidState(string expectedStateName)
    {
        var message = string.Format(Resources.InvalidStateMessage, expectedStateName);
        ThrowInvalidOperationException(message);
    }

    /// <summary>Throws an <see cref="ArgumentOutOfRangeException" /> for an invalid type.</summary>
    /// <param name="type">The type that caused the exception.</param>
    /// <param name="valueName">The name of the value that is not <paramref name="expectedType" />.</param>
    /// <param name="expectedType">The expected type of the value.</param>
    /// <exception cref="ArgumentException"><paramref name="valueName" /> is not an instance of <paramref name="expectedType" />.</exception>
    [DoesNotReturn]
    public static void ThrowForInvalidType(Type type, string valueName, Type expectedType)
    {
        var message = string.Format(Resources.InvalidTypeMessage, valueName, expectedType);
        ThrowArgumentOutOfRangeException(message, type, valueName);
    }

    /// <summary>Throws an <see cref="ExternalException" /> using the last available error code.</summary>
    /// <param name="methodName">The name of the method that caused the exception.</param>
    /// <exception cref="ExternalException"><paramref name="methodName" /> failed with an exit code of <see cref="Marshal.GetLastWin32Error()" />.</exception>
    [DoesNotReturn]
    public static void ThrowForLastError(string methodName)
        => ThrowExternalException(methodName, GetLastSystemError());

    /// <summary>Throws an <see cref="ExternalException" /> if <paramref name="result" /> is not <c>zero</c>.</summary>
    /// <param name="result">The underlying error code for the exception.</param>
    /// <param name="methodName">The name of the method that caused the exception.</param>
    /// <exception cref="ExternalException"><paramref name="methodName" /> failed with an error code of <paramref name="result" />.</exception>
    public static void ThrowForLastErrorIfNotZero(int result, string methodName)
    {
        if (result != 0)
        {
            ThrowExternalException(methodName, GetLastSystemError());
        }
    }

    /// <summary>Throws an <see cref="ExternalException" /> if <paramref name="result" /> is not <c>zero</c>.</summary>
    /// <param name="result">The underlying error code for the exception.</param>
    /// <param name="methodName">The name of the method that caused the exception.</param>
    /// <exception cref="ExternalException"><paramref name="methodName" /> failed with an error code of <paramref name="result" />.</exception>
    public static void ThrowForLastErrorIfNotZero(long result, string methodName)
    {
        if (result != 0)
        {
            ThrowExternalException(methodName, GetLastSystemError());
        }
    }

    /// <summary>Throws an <see cref="ExternalException" /> if <paramref name="result" /> is not <c>zero</c>.</summary>
    /// <param name="result">The underlying error code for the exception.</param>
    /// <param name="methodName">The name of the method that caused the exception.</param>
    /// <exception cref="ExternalException"><paramref name="methodName" /> failed with an error code of <paramref name="result" />.</exception>
    public static void ThrowForLastErrorIfNotZero(nint result, string methodName)
    {
        if (result != 0)
        {
            ThrowExternalException(methodName, GetLastSystemError());
        }
    }

    /// <summary>Throws an <see cref="ExternalException" /> if <paramref name="result" /> is not <c>zero</c>.</summary>
    /// <param name="result">The underlying error code for the exception.</param>
    /// <param name="methodName">The name of the method that caused the exception.</param>
    /// <exception cref="ExternalException"><paramref name="methodName" /> failed with an error code of <paramref name="result" />.</exception>
    public static void ThrowForLastErrorIfNotZero(uint result, string methodName)
    {
        if (result != 0)
        {
            ThrowExternalException(methodName, GetLastSystemError());
        }
    }

    /// <summary>Throws an <see cref="ExternalException" /> if <paramref name="result" /> is not <c>zero</c>.</summary>
    /// <param name="result">The underlying error code for the exception.</param>
    /// <param name="methodName">The name of the method that caused the exception.</param>
    /// <exception cref="ExternalException"><paramref name="methodName" /> failed with an error code of <paramref name="result" />.</exception>
    public static void ThrowForLastErrorIfNotZero(ulong result, string methodName)
    {
        if (result != 0)
        {
            ThrowExternalException(methodName, GetLastSystemError());
        }
    }

    /// <summary>Throws an <see cref="ExternalException" /> if <paramref name="result" /> is not <c>zero</c>.</summary>
    /// <param name="result">The underlying error code for the exception.</param>
    /// <param name="methodName">The name of the method that caused the exception.</param>
    /// <exception cref="ExternalException"><paramref name="methodName" /> failed with an error code of <paramref name="result" />.</exception>
    public static void ThrowForLastErrorIfNotZero(nuint result, string methodName)
    {
        if (result != 0)
        {
            ThrowExternalException(methodName, GetLastSystemError());
        }
    }

    /// <summary>Throws an <see cref="ExternalException" /> if <paramref name="result" /> is <c>null</c>.</summary>
    /// <param name="result">The underlying error code for the exception.</param>
    /// <param name="methodName">The name of the method that caused the exception.</param>
    /// <exception cref="ExternalException"><paramref name="methodName" /> failed with an error code of <paramref name="result" />.</exception>
    public static void ThrowForLastErrorIfNull(void* result, string methodName)
    {
        if (result == null)
        {
            ThrowExternalException(methodName, GetLastSystemError());
        }
    }

    /// <summary>Throws an <see cref="ExternalException" /> if <paramref name="result" /> is <c>zero</c>.</summary>
    /// <param name="result">The underlying error code for the exception.</param>
    /// <param name="methodName">The name of the method that caused the exception.</param>
    /// <exception cref="ExternalException"><paramref name="methodName" /> failed with an error code of <paramref name="result" />.</exception>
    public static void ThrowForLastErrorIfZero(int result, string methodName)
    {
        if (result == 0)
        {
            ThrowExternalException(methodName, GetLastSystemError());
        }
    }

    /// <summary>Throws an <see cref="ExternalException" /> if <paramref name="result" /> is <c>zero</c>.</summary>
    /// <param name="result">The underlying error code for the exception.</param>
    /// <param name="methodName">The name of the method that caused the exception.</param>
    /// <exception cref="ExternalException"><paramref name="methodName" /> failed with an error code of <paramref name="result" />.</exception>
    public static void ThrowForLastErrorIfZero(long result, string methodName)
    {
        if (result == 0)
        {
            ThrowExternalException(methodName, GetLastSystemError());
        }
    }

    /// <summary>Throws an <see cref="ExternalException" /> if <paramref name="result" /> is <c>zero</c>.</summary>
    /// <param name="result">The underlying error code for the exception.</param>
    /// <param name="methodName">The name of the method that caused the exception.</param>
    /// <exception cref="ExternalException"><paramref name="methodName" /> failed with an error code of <paramref name="result" />.</exception>
    public static void ThrowForLastErrorIfZero(nint result, string methodName)
    {
        if (result == 0)
        {
            ThrowExternalException(methodName, GetLastSystemError());
        }
    }

    /// <summary>Throws an <see cref="ExternalException" /> if <paramref name="result" /> is <c>zero</c>.</summary>
    /// <param name="result">The underlying error code for the exception.</param>
    /// <param name="methodName">The name of the method that caused the exception.</param>
    /// <exception cref="ExternalException"><paramref name="methodName" /> failed with an error code of <paramref name="result" />.</exception>
    public static void ThrowForLastErrorIfZero(uint result, string methodName)
    {
        if (result == 0)
        {
            ThrowExternalException(methodName, GetLastSystemError());
        }
    }

    /// <summary>Throws an <see cref="ExternalException" /> if <paramref name="result" /> is <c>zero</c>.</summary>
    /// <param name="result">The underlying error code for the exception.</param>
    /// <param name="methodName">The name of the method that caused the exception.</param>
    /// <exception cref="ExternalException"><paramref name="methodName" /> failed with an error code of <paramref name="result" />.</exception>
    public static void ThrowForLastErrorIfZero(ulong result, string methodName)
    {
        if (result == 0)
        {
            ThrowExternalException(methodName, GetLastSystemError());
        }
    }

    /// <summary>Throws an <see cref="ExternalException" /> if <paramref name="result" /> is <c>zero</c>.</summary>
    /// <param name="result">The underlying error code for the exception.</param>
    /// <param name="methodName">The name of the method that caused the exception.</param>
    /// <exception cref="ExternalException"><paramref name="methodName" /> failed with an error code of <paramref name="result" />.</exception>
    public static void ThrowForLastErrorIfZero(nuint result, string methodName)
    {
        if (result == 0)
        {
            ThrowExternalException(methodName, GetLastSystemError());
        }
    }

    /// <summary>Throws a <see cref="NotSupportedException" />.</summary>
    /// <exception cref="NotSupportedException">One or more of the required features is not available</exception>
    [DoesNotReturn]
    public static void ThrowForMissingFeature()
        => throw new NotSupportedException(Resources.MissingRequiredFeaturesMessage);

    /// <summary>Throws a <see cref="NotSupportedException" />.</summary>
    /// <param name="surfaceName">The name of the surface that is not available.</param>
    /// <exception cref="NotSupportedException"><paramref name="surfaceName" /> is not a supported GraphicsSurfaceKind.</exception>
    [DoesNotReturn]
    public static void ThrowForUnsupportedSurfaceKind(string surfaceName)
    {
        var message = string.Format(Resources.UnsupportedSurfaceKindMessage, surfaceName);
        throw new NotSupportedException(message);
    }

    /// <summary>Throws a <see cref="ArgumentOutOfRangeException" /> for an unsupported type.</summary>
    /// <param name="type">The type that caused the exception.</param>
    /// <param name="valueName">The name of the value that is not a supported type.</param>
    /// <exception cref="ArgumentException"><paramref name="valueName" /> is the unsupported type <paramref name="type" />.</exception>
    [DoesNotReturn]
    public static void ThrowForUnsupportedType(Type type, string valueName)
    {
        var message = string.Format(Resources.UnsupportedTypeMessage, valueName, type);
        ThrowArgumentOutOfRangeException(message, type, valueName);
    }

<<<<<<< HEAD
        /// <summary>Throws an <see cref="ObjectDisposedException" /> if <paramref name="state" /> is <see cref="VolatileState.Disposed" /> or <see cref="VolatileState.Disposing" />.</summary>
        /// <param name="state">The state being checked.</param>
        /// <param name="valueExpression">If specified, the name of the value being checked.</param>
        /// <exception cref="ObjectDisposedException"><paramref name="valueExpression" /> is disposed or being disposed.</exception>
        [MethodImpl(MethodImplOptions.AggressiveInlining)]
        public static void ThrowIfDisposedOrDisposing(VolatileState state, [CallerArgumentExpression("state")] string? valueExpression = null)
        {
            if (state.IsDisposedOrDisposing)
            {
                ThrowObjectDisposedException(valueExpression);
            }
=======
    /// <summary>Throws an <see cref="ObjectDisposedException" /> if <paramref name="state" /> is <see cref="VolatileState.Disposed" /> or <see cref="VolatileState.Disposing" />.</summary>
    /// <param name="state">The state being checked.</param>
    /// <param name="valueName">The name of the value being checked.</param>
    /// <exception cref="ObjectDisposedException"><paramref name="valueName" /> is disposed or being disposed.</exception>
    [MethodImpl(MethodImplOptions.AggressiveInlining)]
    public static void ThrowIfDisposedOrDisposing(VolatileState state, string valueName)
    {
        if (state.IsDisposedOrDisposing)
        {
            ThrowObjectDisposedException(valueName);
>>>>>>> df75dd80
        }
    }

<<<<<<< HEAD
        /// <summary>Throws an <see cref="ArgumentOutOfRangeException" /> if <paramref name="value" /> is <c>negative</c>.</summary>
        /// <param name="value">The value to be checked if it is <c>negative</c>.</param>
        /// <param name="valueExpression">If specified, the name of the value being checked.</param>
        /// <exception cref="ArgumentOutOfRangeException"><paramref name="value" /> is <c>negative</c>.</exception>
        [MethodImpl(MethodImplOptions.AggressiveInlining)]
        public static void ThrowIfNegative(int value, [CallerArgumentExpression("value")] string? valueExpression = null)
        {
            if (value < 0)
            {
                var message = string.Format(Resources.ValueIsNegativeMessage, valueExpression);
                ThrowArgumentOutOfRangeException(message, value, valueExpression);
            }
=======
    /// <summary>Throws an <see cref="ArgumentOutOfRangeException" /> if <paramref name="value" /> is <c>negative</c>.</summary>
    /// <param name="value">The value to be checked if it is <c>negative</c>.</param>
    /// <param name="valueName">The name of the value being checked.</param>
    /// <exception cref="ArgumentOutOfRangeException"><paramref name="value" /> is <c>negative</c>.</exception>
    [MethodImpl(MethodImplOptions.AggressiveInlining)]
    public static void ThrowIfNegative(int value, string valueName)
    {
        if (value < 0)
        {
            var message = string.Format(Resources.ValueIsNegativeMessage, valueName);
            ThrowArgumentOutOfRangeException(message, value, valueName);
>>>>>>> df75dd80
        }
    }

<<<<<<< HEAD
        /// <summary>Throws an <see cref="ArgumentOutOfRangeException" /> if <paramref name="value" /> is <c>negative</c>.</summary>
        /// <param name="value">The value to be checked if it is <c>negative</c>.</param>
        /// <param name="valueExpression">If specified, the name of the value being checked.</param>
        /// <exception cref="ArgumentOutOfRangeException"><paramref name="value" /> is <c>negative</c>.</exception>
        [MethodImpl(MethodImplOptions.AggressiveInlining)]
        public static void ThrowIfNegative(long value, [CallerArgumentExpression("value")] string? valueExpression = null)
        {
            if (value < 0)
            {
                var message = string.Format(Resources.ValueIsNegativeMessage, valueExpression);
                ThrowArgumentOutOfRangeException(message, value, valueExpression);
            }
=======
    /// <summary>Throws an <see cref="ArgumentOutOfRangeException" /> if <paramref name="value" /> is <c>negative</c>.</summary>
    /// <param name="value">The value to be checked if it is <c>negative</c>.</param>
    /// <param name="valueName">The name of the value being checked.</param>
    /// <exception cref="ArgumentOutOfRangeException"><paramref name="value" /> is <c>negative</c>.</exception>
    [MethodImpl(MethodImplOptions.AggressiveInlining)]
    public static void ThrowIfNegative(long value, string valueName)
    {
        if (value < 0)
        {
            var message = string.Format(Resources.ValueIsNegativeMessage, valueName);
            ThrowArgumentOutOfRangeException(message, value, valueName);
>>>>>>> df75dd80
        }
    }

<<<<<<< HEAD
        /// <summary>Throws an <see cref="ArgumentOutOfRangeException" /> if <paramref name="value" /> is <c>negative</c>.</summary>
        /// <param name="value">The value to be checked if it is <c>negative</c>.</param>
        /// <param name="valueExpression">If specified, the name of the value being checked.</param>
        /// <exception cref="ArgumentOutOfRangeException"><paramref name="value" /> is <c>negative</c>.</exception>
        [MethodImpl(MethodImplOptions.AggressiveInlining)]
        public static void ThrowIfNegative(nint value, [CallerArgumentExpression("value")] string? valueExpression = null)
        {
            if (value < 0)
            {
                var message = string.Format(Resources.ValueIsNegativeMessage, valueExpression);
                ThrowArgumentOutOfRangeException(message, value, valueExpression);
            }
=======
    /// <summary>Throws an <see cref="ArgumentOutOfRangeException" /> if <paramref name="value" /> is <c>negative</c>.</summary>
    /// <param name="value">The value to be checked if it is <c>negative</c>.</param>
    /// <param name="valueName">The name of the value being checked.</param>
    /// <exception cref="ArgumentOutOfRangeException"><paramref name="value" /> is <c>negative</c>.</exception>
    [MethodImpl(MethodImplOptions.AggressiveInlining)]
    public static void ThrowIfNegative(nint value, string valueName)
    {
        if (value < 0)
        {
            var message = string.Format(Resources.ValueIsNegativeMessage, valueName);
            ThrowArgumentOutOfRangeException(message, value, valueName);
>>>>>>> df75dd80
        }
    }

    /// <summary>Throws an <see cref="ArgumentOutOfRangeException" /> if <paramref name="index" /> is <c>negative</c> or greater than or equal to <paramref name="length" />.</summary>
    /// <param name="index">The index to check.</param>
    /// <param name="length">The length of the collection being indexed.</param>
    /// <param name="indexName">The name of the index being checked.</param>
    /// <param name="lengthName">The name of the length being checked.</param>
    /// <exception cref="ArgumentOutOfRangeException"><paramref name="indexName" /> is <c>negative</c> or greater than or equal to <paramref name="lengthName" />.</exception>
    [MethodImpl(MethodImplOptions.AggressiveInlining)]
    public static void ThrowIfNotInBounds(int index, int length, string indexName, string lengthName)
    {
        if (unchecked((uint)index >= (uint)length))
        {
            var message = string.Format(Resources.ValueIsNotInSignedBoundsMessage, indexName, lengthName);
            ThrowArgumentOutOfRangeException(message, index, indexName);
        }
    }

    /// <summary>Throws an <see cref="ArgumentOutOfRangeException" /> if <paramref name="index" /> is <c>negative</c> or greater than or equal to <paramref name="length" />.</summary>
    /// <param name="index">The index to check.</param>
    /// <param name="length">The length of the collection being indexed.</param>
    /// <param name="indexName">The name of the index being checked.</param>
    /// <param name="lengthName">The name of the length being checked.</param>
    /// <exception cref="ArgumentOutOfRangeException"><paramref name="indexName" /> is <c>negative</c> or greater than or equal to <paramref name="lengthName" />.</exception>
    [MethodImpl(MethodImplOptions.AggressiveInlining)]
    public static void ThrowIfNotInBounds(long index, long length, string indexName, string lengthName)
    {
        if (unchecked((ulong)index >= (ulong)length))
        {
            var message = string.Format(Resources.ValueIsNotInSignedBoundsMessage, indexName, lengthName);
            ThrowArgumentOutOfRangeException(message, index, indexName);
        }
    }

    /// <summary>Throws an <see cref="ArgumentOutOfRangeException" /> if <paramref name="index" /> is <c>negative</c> or greater than or equal to <paramref name="length" />.</summary>
    /// <param name="index">The index to check.</param>
    /// <param name="length">The length of the collection being indexed.</param>
    /// <param name="indexName">The name of the index being checked.</param>
    /// <param name="lengthName">The name of the length being checked.</param>
    /// <exception cref="ArgumentOutOfRangeException"><paramref name="indexName" /> is <c>negative</c> or greater than or equal to <paramref name="lengthName" />.</exception>
    [MethodImpl(MethodImplOptions.AggressiveInlining)]
    public static void ThrowIfNotInBounds(nint index, nint length, string indexName, string lengthName)
    {
        if (unchecked((nuint)index >= (nuint)length))
        {
            var message = string.Format(Resources.ValueIsNotInSignedBoundsMessage, indexName, lengthName);
            ThrowArgumentOutOfRangeException(message, index, indexName);
        }
    }

    /// <summary>Throws an <see cref="ArgumentOutOfRangeException" /> if <paramref name="index" /> is greater than or equal to <paramref name="length" />.</summary>
    /// <param name="index">The index to check.</param>
    /// <param name="length">The length of the collection being indexed.</param>
    /// <param name="indexName">The name of the index being checked.</param>
    /// <param name="lengthName">The name of the length being checked.</param>
    /// <exception cref="ArgumentOutOfRangeException"><paramref name="indexName" /> is greater than or equal to <paramref name="lengthName" />.</exception>
    [MethodImpl(MethodImplOptions.AggressiveInlining)]
    public static void ThrowIfNotInBounds(uint index, uint length, string indexName, string lengthName)
    {
        if (index >= length)
        {
            var message = string.Format(Resources.ValueIsNotInUnsignedBoundsMessage, indexName, lengthName);
            ThrowArgumentOutOfRangeException(message, index, indexName);
        }
    }

    /// <summary>Throws an <see cref="ArgumentOutOfRangeException" /> if <paramref name="index" /> is greater than or equal to <paramref name="length" />.</summary>
    /// <param name="index">The index to check.</param>
    /// <param name="length">The length of the collection being indexed.</param>
    /// <param name="indexName">The name of the index being checked.</param>
    /// <param name="lengthName">The name of the length being checked.</param>
    /// <exception cref="ArgumentOutOfRangeException"><paramref name="indexName" /> is greater than or equal to <paramref name="lengthName" />.</exception>
    [MethodImpl(MethodImplOptions.AggressiveInlining)]
    public static void ThrowIfNotInBounds(ulong index, ulong length, string indexName, string lengthName)
    {
        if (index >= length)
        {
            var message = string.Format(Resources.ValueIsNotInUnsignedBoundsMessage, indexName, lengthName);
            ThrowArgumentOutOfRangeException(message, index, indexName);
        }
    }

    /// <summary>Throws an <see cref="ArgumentOutOfRangeException" /> if <paramref name="index" /> is greater than or equal to <paramref name="length" />.</summary>
    /// <param name="index">The index to check.</param>
    /// <param name="length">The length of the collection being indexed.</param>
    /// <param name="indexName">The name of the index being checked.</param>
    /// <param name="lengthName">The name of the length being checked.</param>
    /// <exception cref="ArgumentOutOfRangeException"><paramref name="indexName" /> is greater than or equal to <paramref name="lengthName" />.</exception>
    [MethodImpl(MethodImplOptions.AggressiveInlining)]
    public static void ThrowIfNotInBounds(nuint index, nuint length, string indexName, string lengthName)
    {
        if (index >= length)
        {
            var message = string.Format(Resources.ValueIsNotInUnsignedBoundsMessage, indexName, lengthName);
            ThrowArgumentOutOfRangeException(message, index, indexName);
        }
    }

    /// <summary>Throws an <see cref="ArgumentOutOfRangeException" /> if <paramref name="index" /> is <c>negative</c> or greater than <paramref name="length" />.</summary>
    /// <param name="index">The index to check.</param>
    /// <param name="length">The length of the collection being indexed.</param>
    /// <param name="indexName">The name of the index being checked.</param>
    /// <param name="lengthName">The name of the length being checked.</param>
    /// <exception cref="ArgumentOutOfRangeException"><paramref name="indexName" /> is <c>negative</c> or greater than <paramref name="lengthName" />.</exception>
    [MethodImpl(MethodImplOptions.AggressiveInlining)]
    public static void ThrowIfNotInInsertBounds(int index, int length, string indexName, string lengthName)
    {
        if (unchecked((uint)index > (uint)length))
        {
            var message = string.Format(Resources.ValueIsNotInSignedBoundsMessage, indexName, lengthName);
            ThrowArgumentOutOfRangeException(message, index, indexName);
        }
    }

    /// <summary>Throws an <see cref="ArgumentOutOfRangeException" /> if <paramref name="index" /> is <c>negative</c> or greater than <paramref name="length" />.</summary>
    /// <param name="index">The index to check.</param>
    /// <param name="length">The length of the collection being indexed.</param>
    /// <param name="indexName">The name of the index being checked.</param>
    /// <param name="lengthName">The name of the length being checked.</param>
    /// <exception cref="ArgumentOutOfRangeException"><paramref name="indexName" /> is <c>negative</c> or greater than <paramref name="lengthName" />.</exception>
    [MethodImpl(MethodImplOptions.AggressiveInlining)]
    public static void ThrowIfNotInInsertBounds(long index, long length, string indexName, string lengthName)
    {
        if (unchecked((ulong)index > (ulong)length))
        {
            var message = string.Format(Resources.ValueIsNotInSignedBoundsMessage, indexName, lengthName);
            ThrowArgumentOutOfRangeException(message, index, indexName);
        }
    }

    /// <summary>Throws an <see cref="ArgumentOutOfRangeException" /> if <paramref name="index" /> is <c>negative</c> or greater than <paramref name="length" />.</summary>
    /// <param name="index">The index to check.</param>
    /// <param name="length">The length of the collection being indexed.</param>
    /// <param name="indexName">The name of the index being checked.</param>
    /// <param name="lengthName">The name of the length being checked.</param>
    /// <exception cref="ArgumentOutOfRangeException"><paramref name="indexName" /> is <c>negative</c> or greater than <paramref name="lengthName" />.</exception>
    [MethodImpl(MethodImplOptions.AggressiveInlining)]
    public static void ThrowIfNotInInsertBounds(nint index, nint length, string indexName, string lengthName)
    {
        if (unchecked((nuint)index > (nuint)length))
        {
            var message = string.Format(Resources.ValueIsNotInSignedBoundsMessage, indexName, lengthName);
            ThrowArgumentOutOfRangeException(message, index, indexName);
        }
    }

    /// <summary>Throws an <see cref="ArgumentOutOfRangeException" /> if <paramref name="index" /> is greater than <paramref name="length" />.</summary>
    /// <param name="index">The index to check.</param>
    /// <param name="length">The length of the collection being indexed.</param>
    /// <param name="indexName">The name of the index being checked.</param>
    /// <param name="lengthName">The name of the length being checked.</param>
    /// <exception cref="ArgumentOutOfRangeException"><paramref name="indexName" /> is greater than <paramref name="lengthName" />.</exception>
    [MethodImpl(MethodImplOptions.AggressiveInlining)]
    public static void ThrowIfNotInInsertBounds(uint index, uint length, string indexName, string lengthName)
    {
        if (index > length)
        {
            var message = string.Format(Resources.ValueIsNotInUnsignedBoundsMessage, indexName, lengthName);
            ThrowArgumentOutOfRangeException(message, index, indexName);
        }
    }

    /// <summary>Throws an <see cref="ArgumentOutOfRangeException" /> if <paramref name="index" /> is greater than <paramref name="length" />.</summary>
    /// <param name="index">The index to check.</param>
    /// <param name="length">The length of the collection being indexed.</param>
    /// <param name="indexName">The name of the index being checked.</param>
    /// <param name="lengthName">The name of the length being checked.</param>
    /// <exception cref="ArgumentOutOfRangeException"><paramref name="indexName" /> is greater than <paramref name="lengthName" />.</exception>
    [MethodImpl(MethodImplOptions.AggressiveInlining)]
    public static void ThrowIfNotInInsertBounds(ulong index, ulong length, string indexName, string lengthName)
    {
        if (index > length)
        {
            var message = string.Format(Resources.ValueIsNotInUnsignedBoundsMessage, indexName, lengthName);
            ThrowArgumentOutOfRangeException(message, index, indexName);
        }
    }

    /// <summary>Throws an <see cref="ArgumentOutOfRangeException" /> if <paramref name="index" /> is greater than <paramref name="length" />.</summary>
    /// <param name="index">The index to check.</param>
    /// <param name="length">The length of the collection being indexed.</param>
    /// <param name="indexName">The name of the index being checked.</param>
    /// <param name="lengthName">The name of the length being checked.</param>
    /// <exception cref="ArgumentOutOfRangeException"><paramref name="indexName" /> is greater than <paramref name="lengthName" />.</exception>
    [MethodImpl(MethodImplOptions.AggressiveInlining)]
    public static void ThrowIfNotInInsertBounds(nuint index, nuint length, string indexName, string lengthName)
    {
        if (index > length)
        {
            var message = string.Format(Resources.ValueIsNotInUnsignedBoundsMessage, indexName, lengthName);
            ThrowArgumentOutOfRangeException(message, index, indexName);
        }
    }

<<<<<<< HEAD
        /// <summary>Throws an <see cref="ArgumentOutOfRangeException" /> if <paramref name="value" /> is not a <c>power of two</c>.</summary>
        /// <param name="value">The value to check.</param>
        /// <param name="valueExpression">If specified, the name of the value being checked.</param>
        /// <exception cref="ArgumentOutOfRangeException"><paramref name="value" /> is not a <c>power of two</c>.</exception>
        [MethodImpl(MethodImplOptions.AggressiveInlining)]
        public static void ThrowIfNotPow2(uint value, [CallerArgumentExpression("value")] string? valueExpression = null)
        {
            if (!MathUtilities.IsPow2(value))
            {
                var message = string.Format(Resources.ValueIsNotPow2Message, value);
                ThrowArgumentOutOfRangeException(message, value, valueExpression);
            }
=======
    /// <summary>Throws an <see cref="ArgumentOutOfRangeException" /> if <paramref name="value" /> is not a <c>power of two</c>.</summary>
    /// <param name="value">The value to check.</param>
    /// <param name="valueName">The name of <paramref name="value" />.</param>
    /// <exception cref="ArgumentOutOfRangeException"><paramref name="value" /> is not a <c>power of two</c>.</exception>
    [MethodImpl(MethodImplOptions.AggressiveInlining)]
    public static void ThrowIfNotPow2(uint value, string valueName)
    {
        if (!MathUtilities.IsPow2(value))
        {
            var message = string.Format(Resources.ValueIsNotPow2Message, value);
            ThrowArgumentOutOfRangeException(message, value, valueName);
>>>>>>> df75dd80
        }
    }

<<<<<<< HEAD
        /// <summary>Throws an <see cref="ArgumentOutOfRangeException" /> if <paramref name="value" /> is not a <c>power of two</c>.</summary>
        /// <param name="value">The value to check.</param>
        /// <param name="valueExpression">If specified, the name of the value being checked.</param>
        /// <exception cref="ArgumentOutOfRangeException"><paramref name="value" /> is not a <c>power of two</c>.</exception>
        [MethodImpl(MethodImplOptions.AggressiveInlining)]
        public static void ThrowIfNotPow2(ulong value, [CallerArgumentExpression("value")] string? valueExpression = null)
        {
            if (!MathUtilities.IsPow2(value))
            {
                var message = string.Format(Resources.ValueIsNotPow2Message, value);
                ThrowArgumentOutOfRangeException(message, value, valueExpression);
            }
=======
    /// <summary>Throws an <see cref="ArgumentOutOfRangeException" /> if <paramref name="value" /> is not a <c>power of two</c>.</summary>
    /// <param name="value">The value to check.</param>
    /// <param name="valueName">The name of <paramref name="value" />.</param>
    /// <exception cref="ArgumentOutOfRangeException"><paramref name="value" /> is not a <c>power of two</c>.</exception>
    [MethodImpl(MethodImplOptions.AggressiveInlining)]
    public static void ThrowIfNotPow2(ulong value, string valueName)
    {
        if (!MathUtilities.IsPow2(value))
        {
            var message = string.Format(Resources.ValueIsNotPow2Message, value);
            ThrowArgumentOutOfRangeException(message, value, valueName);
>>>>>>> df75dd80
        }
    }

<<<<<<< HEAD
        /// <summary>Throws an <see cref="ArgumentOutOfRangeException" /> if <paramref name="value" /> is not a <c>power of two</c>.</summary>
        /// <param name="value">The value to check.</param>
        /// <param name="valueExpression">If specified, the name of the value being checked.</param>
        /// <exception cref="ArgumentOutOfRangeException"><paramref name="value" /> is not a <c>power of two</c>.</exception>
        [MethodImpl(MethodImplOptions.AggressiveInlining)]
        public static void ThrowIfNotPow2(nuint value, [CallerArgumentExpression("value")] string? valueExpression = null)
        {
            if (!MathUtilities.IsPow2(value))
            {
                var message = string.Format(Resources.ValueIsNotPow2Message, value);
                ThrowArgumentOutOfRangeException(message, value, valueExpression);
            }
=======
    /// <summary>Throws an <see cref="ArgumentOutOfRangeException" /> if <paramref name="value" /> is not a <c>power of two</c>.</summary>
    /// <param name="value">The value to check.</param>
    /// <param name="valueName">The name of <paramref name="value" />.</param>
    /// <exception cref="ArgumentOutOfRangeException"><paramref name="value" /> is not a <c>power of two</c>.</exception>
    [MethodImpl(MethodImplOptions.AggressiveInlining)]
    public static void ThrowIfNotPow2(nuint value, string valueName)
    {
        if (!MathUtilities.IsPow2(value))
        {
            var message = string.Format(Resources.ValueIsNotPow2Message, value);
            ThrowArgumentOutOfRangeException(message, value, valueName);
>>>>>>> df75dd80
        }
    }

    /// <summary>Throws an <see cref="InvalidOperationException" /> if <see cref="Thread.CurrentThread" /> is not <paramref name="expectedThread" />.</summary>
    /// <param name="expectedThread">The thread to check that the code is running on.</param>
    /// <exception cref="InvalidOperationException">The current thread is not <paramref name="expectedThread" />.</exception>
    [MethodImpl(MethodImplOptions.AggressiveInlining)]
    public static void ThrowIfNotThread(Thread expectedThread)
    {
        if (Thread.CurrentThread != expectedThread)
        {
            var message = string.Format(Resources.InvalidThreadMessage, expectedThread);
            ThrowInvalidOperationException(message);
        }
    }

<<<<<<< HEAD
        /// <summary>Throws an <see cref="ArgumentOutOfRangeException" /> if <paramref name="value" /> is not <c>zero</c>.</summary>
        /// <param name="value">The value to be checked if it is not <c>zero</c>.</param>
        /// <param name="valueExpression">If specified, the name of the value being checked.</param>
        /// <exception cref="ArgumentOutOfRangeException"><paramref name="value" /> is not <c>zero</c>.</exception>
        [MethodImpl(MethodImplOptions.AggressiveInlining)]
        public static void ThrowIfNotZero(int value, [CallerArgumentExpression("value")] string? valueExpression = null)
        {
            if (value != 0)
            {
                var message = string.Format(Resources.ValueIsNotZeroMessage, valueExpression);
                ThrowArgumentOutOfRangeException(message, value, valueExpression);
            }
=======
    /// <summary>Throws an <see cref="ArgumentOutOfRangeException" /> if <paramref name="value" /> is not <c>zero</c>.</summary>
    /// <param name="value">The value to be checked if it is not <c>zero</c>.</param>
    /// <param name="valueName">The name of the value being checked.</param>
    /// <exception cref="ArgumentOutOfRangeException"><paramref name="value" /> is not <c>zero</c>.</exception>
    [MethodImpl(MethodImplOptions.AggressiveInlining)]
    public static void ThrowIfNotZero(int value, string valueName)
    {
        if (value != 0)
        {
            var message = string.Format(Resources.ValueIsNotZeroMessage, valueName);
            ThrowArgumentOutOfRangeException(message, value, valueName);
>>>>>>> df75dd80
        }
    }

<<<<<<< HEAD
        /// <summary>Throws an <see cref="ArgumentOutOfRangeException" /> if <paramref name="value" /> is not <c>zero</c>.</summary>
        /// <param name="value">The value to be checked if it is not <c>zero</c>.</param>
        /// <param name="valueExpression">If specified, the name of the value being checked.</param>
        /// <exception cref="ArgumentOutOfRangeException"><paramref name="value" /> is not <c>zero</c>.</exception>
        [MethodImpl(MethodImplOptions.AggressiveInlining)]
        public static void ThrowIfNotZero(long value, [CallerArgumentExpression("value")] string? valueExpression = null)
        {
            if (value != 0)
            {
                var message = string.Format(Resources.ValueIsNotZeroMessage, valueExpression);
                ThrowArgumentOutOfRangeException(message, value, valueExpression);
            }
=======
    /// <summary>Throws an <see cref="ArgumentOutOfRangeException" /> if <paramref name="value" /> is not <c>zero</c>.</summary>
    /// <param name="value">The value to be checked if it is not <c>zero</c>.</param>
    /// <param name="valueName">The name of the value being checked.</param>
    /// <exception cref="ArgumentOutOfRangeException"><paramref name="value" /> is not <c>zero</c>.</exception>
    [MethodImpl(MethodImplOptions.AggressiveInlining)]
    public static void ThrowIfNotZero(long value, string valueName)
    {
        if (value != 0)
        {
            var message = string.Format(Resources.ValueIsNotZeroMessage, valueName);
            ThrowArgumentOutOfRangeException(message, value, valueName);
>>>>>>> df75dd80
        }
    }

<<<<<<< HEAD
        /// <summary>Throws an <see cref="ArgumentOutOfRangeException" /> if <paramref name="value" /> is not <c>zero</c>.</summary>
        /// <param name="value">The value to be checked if it is not <c>zero</c>.</param>
        /// <param name="valueExpression">If specified, the name of the value being checked.</param>
        /// <exception cref="ArgumentOutOfRangeException"><paramref name="value" /> is not <c>zero</c>.</exception>
        [MethodImpl(MethodImplOptions.AggressiveInlining)]
        public static void ThrowIfNotZero(nint value, [CallerArgumentExpression("value")] string? valueExpression = null)
        {
            if (value != 0)
            {
                var message = string.Format(Resources.ValueIsNotZeroMessage, valueExpression);
                ThrowArgumentOutOfRangeException(message, value, valueExpression);
            }
=======
    /// <summary>Throws an <see cref="ArgumentOutOfRangeException" /> if <paramref name="value" /> is not <c>zero</c>.</summary>
    /// <param name="value">The value to be checked if it is not <c>zero</c>.</param>
    /// <param name="valueName">The name of the value being checked.</param>
    /// <exception cref="ArgumentOutOfRangeException"><paramref name="value" /> is not <c>zero</c>.</exception>
    [MethodImpl(MethodImplOptions.AggressiveInlining)]
    public static void ThrowIfNotZero(nint value, string valueName)
    {
        if (value != 0)
        {
            var message = string.Format(Resources.ValueIsNotZeroMessage, valueName);
            ThrowArgumentOutOfRangeException(message, value, valueName);
>>>>>>> df75dd80
        }
    }

<<<<<<< HEAD
        /// <summary>Throws an <see cref="ArgumentOutOfRangeException" /> if <paramref name="value" /> is not <c>zero</c>.</summary>
        /// <param name="value">The value to be checked if it is not <c>zero</c>.</param>
        /// <param name="valueExpression">If specified, the name of the value being checked.</param>
        /// <exception cref="ArgumentOutOfRangeException"><paramref name="value" /> is not <c>zero</c>.</exception>
        [MethodImpl(MethodImplOptions.AggressiveInlining)]
        public static void ThrowIfNotZero(uint value, [CallerArgumentExpression("value")] string? valueExpression = null)
        {
            if (value != 0)
            {
                var message = string.Format(Resources.ValueIsNotZeroMessage, valueExpression);
                ThrowArgumentOutOfRangeException(message, value, valueExpression);
            }
=======
    /// <summary>Throws an <see cref="ArgumentOutOfRangeException" /> if <paramref name="value" /> is not <c>zero</c>.</summary>
    /// <param name="value">The value to be checked if it is not <c>zero</c>.</param>
    /// <param name="valueName">The name of the value being checked.</param>
    /// <exception cref="ArgumentOutOfRangeException"><paramref name="value" /> is not <c>zero</c>.</exception>
    [MethodImpl(MethodImplOptions.AggressiveInlining)]
    public static void ThrowIfNotZero(uint value, string valueName)
    {
        if (value != 0)
        {
            var message = string.Format(Resources.ValueIsNotZeroMessage, valueName);
            ThrowArgumentOutOfRangeException(message, value, valueName);
>>>>>>> df75dd80
        }
    }

<<<<<<< HEAD
        /// <summary>Throws an <see cref="ArgumentOutOfRangeException" /> if <paramref name="value" /> is not <c>zero</c>.</summary>
        /// <param name="value">The value to be checked if it is not <c>zero</c>.</param>
        /// <param name="valueExpression">If specified, the name of the value being checked.</param>
        /// <exception cref="ArgumentOutOfRangeException"><paramref name="value" /> is not <c>zero</c>.</exception>
        [MethodImpl(MethodImplOptions.AggressiveInlining)]
        public static void ThrowIfNotZero(ulong value, [CallerArgumentExpression("value")] string? valueExpression = null)
        {
            if (value != 0)
            {
                var message = string.Format(Resources.ValueIsNotZeroMessage, valueExpression);
                ThrowArgumentOutOfRangeException(message, value, valueExpression);
            }
=======
    /// <summary>Throws an <see cref="ArgumentOutOfRangeException" /> if <paramref name="value" /> is not <c>zero</c>.</summary>
    /// <param name="value">The value to be checked if it is not <c>zero</c>.</param>
    /// <param name="valueName">The name of the value being checked.</param>
    /// <exception cref="ArgumentOutOfRangeException"><paramref name="value" /> is not <c>zero</c>.</exception>
    [MethodImpl(MethodImplOptions.AggressiveInlining)]
    public static void ThrowIfNotZero(ulong value, string valueName)
    {
        if (value != 0)
        {
            var message = string.Format(Resources.ValueIsNotZeroMessage, valueName);
            ThrowArgumentOutOfRangeException(message, value, valueName);
>>>>>>> df75dd80
        }
    }

<<<<<<< HEAD
        /// <summary>Throws an <see cref="ArgumentOutOfRangeException" /> if <paramref name="value" /> is not <c>zero</c>.</summary>
        /// <param name="value">The value to be checked if it is not <c>zero</c>.</param>
        /// <param name="valueExpression">If specified, the name of the value being checked.</param>
        /// <exception cref="ArgumentOutOfRangeException"><paramref name="value" /> is not <c>zero</c>.</exception>
        [MethodImpl(MethodImplOptions.AggressiveInlining)]
        public static void ThrowIfNotZero(nuint value, [CallerArgumentExpression("value")] string? valueExpression = null)
        {
            if (value != 0)
            {
                var message = string.Format(Resources.ValueIsNotZeroMessage, valueExpression);
                ThrowArgumentOutOfRangeException(message, value, valueExpression);
            }
=======
    /// <summary>Throws an <see cref="ArgumentOutOfRangeException" /> if <paramref name="value" /> is not <c>zero</c>.</summary>
    /// <param name="value">The value to be checked if it is not <c>zero</c>.</param>
    /// <param name="valueName">The name of the value being checked.</param>
    /// <exception cref="ArgumentOutOfRangeException"><paramref name="value" /> is not <c>zero</c>.</exception>
    [MethodImpl(MethodImplOptions.AggressiveInlining)]
    public static void ThrowIfNotZero(nuint value, string valueName)
    {
        if (value != 0)
        {
            var message = string.Format(Resources.ValueIsNotZeroMessage, valueName);
            ThrowArgumentOutOfRangeException(message, value, valueName);
>>>>>>> df75dd80
        }
    }

<<<<<<< HEAD
        /// <summary>Throws an <see cref="ArgumentNullException" /> if <paramref name="value" /> is <c>null</c>.</summary>
        /// <typeparam name="T">The type of <paramref name="value" />.</typeparam>
        /// <param name="value">The value to be checked for <c>null</c>.</param>
        /// <param name="valueExpression">If specified, the name of the value being checked.</param>
        /// <exception cref="ArgumentNullException"><paramref name="value" /> is <c>null</c>.</exception>
        [MethodImpl(MethodImplOptions.AggressiveInlining)]
        public static void ThrowIfNull<T>([NotNull] T? value, [CallerArgumentExpression("value")] string? valueExpression = null)
            where T : class
        {
            if (value is null)
            {
                ThrowArgumentNullException(valueExpression);
            }
=======
    /// <summary>Throws an <see cref="ArgumentNullException" /> if <paramref name="value" /> is <c>null</c>.</summary>
    /// <typeparam name="T">The type of <paramref name="value" />.</typeparam>
    /// <param name="value">The value to be checked for <c>null</c>.</param>
    /// <param name="valueName">The name of the value being checked.</param>
    /// <exception cref="ArgumentNullException"><paramref name="value" /> is <c>null</c>.</exception>
    [MethodImpl(MethodImplOptions.AggressiveInlining)]
    public static void ThrowIfNull<T>([NotNull] T? value, string valueName)
        where T : class
    {
        if (value is null)
        {
            ThrowArgumentNullException(valueName);
>>>>>>> df75dd80
        }
    }

<<<<<<< HEAD
        /// <summary>Throws an <see cref="ArgumentNullException" /> if <paramref name="array" /> is <c>null</c>.</summary>
        /// <typeparam name="T">The type of items in <paramref name="array" />.</typeparam>
        /// <param name="array">The array to be checked for <c>null</c>.</param>
        /// <param name="valueExpression">If specified, the name of the array being checked.</param>
        /// <exception cref="ArgumentNullException"><paramref name="array" /> is <c>null</c>.</exception>
        [MethodImpl(MethodImplOptions.AggressiveInlining)]
        public static void ThrowIfNull<T>(UnmanagedArray<T> array, [CallerArgumentExpression("array")] string? valueExpression = null)
            where T : unmanaged
        {
            if (array.IsNull)
            {
                ThrowArgumentNullException(valueExpression);
            }
=======
    /// <summary>Throws an <see cref="ArgumentNullException" /> if <paramref name="array" /> is <c>null</c>.</summary>
    /// <typeparam name="T">The type of items in <paramref name="array" />.</typeparam>
    /// <param name="array">The array to be checked for <c>null</c>.</param>
    /// <param name="arrayName">The name of the array being checked.</param>
    /// <exception cref="ArgumentNullException"><paramref name="array" /> is <c>null</c>.</exception>
    [MethodImpl(MethodImplOptions.AggressiveInlining)]
    public static void ThrowIfNull<T>(UnmanagedArray<T> array, string arrayName)
        where T : unmanaged
    {
        if (array.IsNull)
        {
            ThrowArgumentNullException(arrayName);
>>>>>>> df75dd80
        }
    }

<<<<<<< HEAD
        /// <summary>Throws a <see cref="ArgumentNullException" /> if <paramref name="value" /> is <c>null</c>.</summary>
        /// <param name="value">The value to be checked for <c>null</c>.</param>
        /// <param name="valueExpression">If specified, the name of the value being checked.</param>
        /// <exception cref="ArgumentNullException"><paramref name="value" /> is <c>null</c>.</exception>
        [MethodImpl(MethodImplOptions.AggressiveInlining)]
        public static void ThrowIfNull(void* value, [CallerArgumentExpression("value")] string? valueExpression = null)
        {
            if (value == null)
            {
                ThrowArgumentNullException(valueExpression);
            }
=======
    /// <summary>Throws a <see cref="ArgumentNullException" /> if <paramref name="value" /> is <c>null</c>.</summary>
    /// <param name="value">The value to be checked for <c>null</c>.</param>
    /// <param name="valueName">The name of the value being checked.</param>
    /// <exception cref="ArgumentNullException"><paramref name="value" /> is <c>null</c>.</exception>
    [MethodImpl(MethodImplOptions.AggressiveInlining)]
    public static void ThrowIfNull(void* value, string valueName)
    {
        if (value == null)
        {
            ThrowArgumentNullException(valueName);
>>>>>>> df75dd80
        }
    }

<<<<<<< HEAD
        /// <summary>Throws an <see cref="ArgumentOutOfRangeException" /> if <paramref name="value" /> is <c>zero</c>.</summary>
        /// <param name="value">The value to be checked if it is <c>zero</c>.</param>
        /// <param name="valueExpression">If specified, the name of the value being checked.</param>
        /// <exception cref="ArgumentOutOfRangeException"><paramref name="value" /> is <c>zero</c>.</exception>
        [MethodImpl(MethodImplOptions.AggressiveInlining)]
        public static void ThrowIfZero(int value, [CallerArgumentExpression("value")] string? valueExpression = null)
        {
            if (value == 0)
            {
                var message = string.Format(Resources.ValueIsZeroMessage, valueExpression);
                ThrowArgumentOutOfRangeException(message, value, valueExpression);
            }
=======
    /// <summary>Throws an <see cref="ArgumentOutOfRangeException" /> if <paramref name="value" /> is <c>zero</c>.</summary>
    /// <param name="value">The value to be checked if it is <c>zero</c>.</param>
    /// <param name="valueName">The name of the value being checked.</param>
    /// <exception cref="ArgumentOutOfRangeException"><paramref name="value" /> is <c>zero</c>.</exception>
    [MethodImpl(MethodImplOptions.AggressiveInlining)]
    public static void ThrowIfZero(int value, string valueName)
    {
        if (value == 0)
        {
            var message = string.Format(Resources.ValueIsZeroMessage, valueName);
            ThrowArgumentOutOfRangeException(message, value, valueName);
>>>>>>> df75dd80
        }
    }

<<<<<<< HEAD
        /// <summary>Throws an <see cref="ArgumentOutOfRangeException" /> if <paramref name="value" /> is <c>zero</c>.</summary>
        /// <param name="value">The value to be checked if it is <c>zero</c>.</param>
        /// <param name="valueExpression">If specified, the name of the value being checked.</param>
        /// <exception cref="ArgumentOutOfRangeException"><paramref name="value" /> is <c>zero</c>.</exception>
        [MethodImpl(MethodImplOptions.AggressiveInlining)]
        public static void ThrowIfZero(long value, [CallerArgumentExpression("value")] string? valueExpression = null)
        {
            if (value == 0)
            {
                var message = string.Format(Resources.ValueIsZeroMessage, valueExpression);
                ThrowArgumentOutOfRangeException(message, value, valueExpression);
            }
=======
    /// <summary>Throws an <see cref="ArgumentOutOfRangeException" /> if <paramref name="value" /> is <c>zero</c>.</summary>
    /// <param name="value">The value to be checked if it is <c>zero</c>.</param>
    /// <param name="valueName">The name of the value being checked.</param>
    /// <exception cref="ArgumentOutOfRangeException"><paramref name="value" /> is <c>zero</c>.</exception>
    [MethodImpl(MethodImplOptions.AggressiveInlining)]
    public static void ThrowIfZero(long value, string valueName)
    {
        if (value == 0)
        {
            var message = string.Format(Resources.ValueIsZeroMessage, valueName);
            ThrowArgumentOutOfRangeException(message, value, valueName);
>>>>>>> df75dd80
        }
    }

<<<<<<< HEAD
        /// <summary>Throws an <see cref="ArgumentOutOfRangeException" /> if <paramref name="value" /> is <c>zero</c>.</summary>
        /// <param name="value">The value to be checked if it is <c>zero</c>.</param>
        /// <param name="valueExpression">If specified, the name of the value being checked.</param>
        /// <exception cref="ArgumentOutOfRangeException"><paramref name="value" /> is <c>zero</c>.</exception>
        [MethodImpl(MethodImplOptions.AggressiveInlining)]
        public static void ThrowIfZero(nint value, [CallerArgumentExpression("value")] string? valueExpression = null)
        {
            if (value == 0)
            {
                var message = string.Format(Resources.ValueIsZeroMessage, valueExpression);
                ThrowArgumentOutOfRangeException(message, value, valueExpression);
            }
=======
    /// <summary>Throws an <see cref="ArgumentOutOfRangeException" /> if <paramref name="value" /> is <c>zero</c>.</summary>
    /// <param name="value">The value to be checked if it is <c>zero</c>.</param>
    /// <param name="valueName">The name of the value being checked.</param>
    /// <exception cref="ArgumentOutOfRangeException"><paramref name="value" /> is <c>zero</c>.</exception>
    [MethodImpl(MethodImplOptions.AggressiveInlining)]
    public static void ThrowIfZero(nint value, string valueName)
    {
        if (value == 0)
        {
            var message = string.Format(Resources.ValueIsZeroMessage, valueName);
            ThrowArgumentOutOfRangeException(message, value, valueName);
>>>>>>> df75dd80
        }
    }

<<<<<<< HEAD
        /// <summary>Throws an <see cref="ArgumentOutOfRangeException" /> if <paramref name="value" /> is <c>zero</c>.</summary>
        /// <param name="value">The value to be checked if it is <c>zero</c>.</param>
        /// <param name="valueExpression">If specified, the name of the value being checked.</param>
        /// <exception cref="ArgumentOutOfRangeException"><paramref name="value" /> is <c>zero</c>.</exception>
        [MethodImpl(MethodImplOptions.AggressiveInlining)]
        public static void ThrowIfZero(uint value, [CallerArgumentExpression("value")] string? valueExpression = null)
        {
            if (value == 0)
            {
                var message = string.Format(Resources.ValueIsZeroMessage, valueExpression);
                ThrowArgumentOutOfRangeException(message, value, valueExpression);
            }
=======
    /// <summary>Throws an <see cref="ArgumentOutOfRangeException" /> if <paramref name="value" /> is <c>zero</c>.</summary>
    /// <param name="value">The value to be checked if it is <c>zero</c>.</param>
    /// <param name="valueName">The name of the value being checked.</param>
    /// <exception cref="ArgumentOutOfRangeException"><paramref name="value" /> is <c>zero</c>.</exception>
    [MethodImpl(MethodImplOptions.AggressiveInlining)]
    public static void ThrowIfZero(uint value, string valueName)
    {
        if (value == 0)
        {
            var message = string.Format(Resources.ValueIsZeroMessage, valueName);
            ThrowArgumentOutOfRangeException(message, value, valueName);
>>>>>>> df75dd80
        }
    }

<<<<<<< HEAD
        /// <summary>Throws an <see cref="ArgumentOutOfRangeException" /> if <paramref name="value" /> is <c>zero</c>.</summary>
        /// <param name="value">The value to be checked if it is <c>zero</c>.</param>
        /// <param name="valueExpression">If specified, the name of the value being checked.</param>
        /// <exception cref="ArgumentOutOfRangeException"><paramref name="value" /> is <c>zero</c>.</exception>
        [MethodImpl(MethodImplOptions.AggressiveInlining)]
        public static void ThrowIfZero(ulong value, [CallerArgumentExpression("value")] string? valueExpression = null)
        {
            if (value == 0)
            {
                var message = string.Format(Resources.ValueIsZeroMessage, valueExpression);
                ThrowArgumentOutOfRangeException(message, value, valueExpression);
            }
=======
    /// <summary>Throws an <see cref="ArgumentOutOfRangeException" /> if <paramref name="value" /> is <c>zero</c>.</summary>
    /// <param name="value">The value to be checked if it is <c>zero</c>.</param>
    /// <param name="valueName">The name of the value being checked.</param>
    /// <exception cref="ArgumentOutOfRangeException"><paramref name="value" /> is <c>zero</c>.</exception>
    [MethodImpl(MethodImplOptions.AggressiveInlining)]
    public static void ThrowIfZero(ulong value, string valueName)
    {
        if (value == 0)
        {
            var message = string.Format(Resources.ValueIsZeroMessage, valueName);
            ThrowArgumentOutOfRangeException(message, value, valueName);
>>>>>>> df75dd80
        }
    }

<<<<<<< HEAD
        /// <summary>Throws an <see cref="ArgumentOutOfRangeException" /> if <paramref name="value" /> is <c>zero</c>.</summary>
        /// <param name="value">The value to be checked if it is <c>zero</c>.</param>
        /// <param name="valueExpression">If specified, the name of the value being checked.</param>
        /// <exception cref="ArgumentOutOfRangeException"><paramref name="value" /> is <c>zero</c>.</exception>
        [MethodImpl(MethodImplOptions.AggressiveInlining)]
        public static void ThrowIfZero(nuint value, [CallerArgumentExpression("value")] string? valueExpression = null)
        {
            if (value == 0)
            {
                var message = string.Format(Resources.ValueIsZeroMessage, valueExpression);
                ThrowArgumentOutOfRangeException(message, value, valueExpression);
            }
=======
    /// <summary>Throws an <see cref="ArgumentOutOfRangeException" /> if <paramref name="value" /> is <c>zero</c>.</summary>
    /// <param name="value">The value to be checked if it is <c>zero</c>.</param>
    /// <param name="valueName">The name of the value being checked.</param>
    /// <exception cref="ArgumentOutOfRangeException"><paramref name="value" /> is <c>zero</c>.</exception>
    [MethodImpl(MethodImplOptions.AggressiveInlining)]
    public static void ThrowIfZero(nuint value, string valueName)
    {
        if (value == 0)
        {
            var message = string.Format(Resources.ValueIsZeroMessage, valueName);
            ThrowArgumentOutOfRangeException(message, value, valueName);
>>>>>>> df75dd80
        }
    }

    /// <summary>Throws a <see cref="InvalidOperationException" />.</summary>
    /// <param name="message">The message detailing the cause of the exception.</param>
    /// <exception cref="InvalidOperationException"><paramref name="message" />.</exception>
    [DoesNotReturn]
    public static void ThrowInvalidOperationException(string message)
        => throw new InvalidOperationException(message);

    /// <summary>Throws a <see cref="IOException" />.</summary>
    /// <param name="message">The message detailing the cause of the exception.</param>
    /// <exception cref="IOException"><paramref name="message" />.</exception>
    [DoesNotReturn]
    public static void ThrowIOException(string message)
        => throw new IOException(message);

    /// <summary>Throws a <see cref="IOException" />.</summary>
    /// <param name="message">The message detailing the cause of the exception.</param>
    /// <param name="innerException">The exception that is the cause of this exception.</param>
    /// <exception cref="IOException"><paramref name="message" />.</exception>
    [DoesNotReturn]
    public static void ThrowIOException(string message, Exception? innerException)
        => throw new IOException(message, innerException);

    /// <summary>Throws a <see cref="IOException" />.</summary>
    /// <param name="message">The message detailing the cause of the exception.</param>
    /// <param name="hr">An integer identifying the error that has occurred.</param>
    /// <exception cref="IOException"><paramref name="message" />.</exception>
    [DoesNotReturn]
    public static void ThrowIOException(string message, int hr)
        => throw new IOException(message, hr);

    /// <summary>Throws a <see cref="KeyNotFoundException" />.</summary>
    /// <param name="key">The key that is missing from <paramref name="collectionName" />.</param>
    /// <param name="collectionName">The name of the collection which does not contain <paramref name="key" />.</param>
    /// <exception cref="KeyNotFoundException"><paramref name="key" /> is not a valid key to <paramref name="collectionName"/>.</exception>
    [DoesNotReturn]
    public static void ThrowKeyNotFoundException<TKey>(TKey key, string collectionName)
        where TKey : notnull
    {
        var message = string.Format(Resources.InvalidKeyMessage, key, collectionName);
        throw new KeyNotFoundException(message);
    }

    /// <summary>Throws a <see cref="KeyNotFoundException" />.</summary>
    /// <param name="key">The key that is missing from <paramref name="collectionName" />.</param>
    /// <param name="collectionName">The name of the collection which does not contain <paramref name="key" />.</param>
    /// <param name="innerException">The exception that is the cause of this exception.</param>
    /// <exception cref="KeyNotFoundException"><paramref name="key" /> is not a valid key to <paramref name="collectionName"/>.</exception>
    [DoesNotReturn]
    public static void ThrowKeyNotFoundException<TKey>(TKey key, string collectionName, Exception? innerException)
        where TKey : notnull
    {
        var message = string.Format(Resources.InvalidKeyMessage, key, collectionName);
        throw new KeyNotFoundException(message, innerException);
    }

<<<<<<< HEAD
        /// <summary>Throws a <see cref="NotImplementedException" />.</summary>
        /// <exception cref="NotImplementedException">The given code path is not currently implemented.</exception>
        [DoesNotReturn]
        public static void ThrowNotImplementedException()
            => throw new NotImplementedException(Resources.NotImplementedMessage);

        /// <summary>Throws a <see cref="NotImplementedException" />.</summary>
        /// <exception cref="NotImplementedException">The given code path is not currently implemented.</exception>
        [DoesNotReturn]
        public static void ThrowNotImplementedException(Exception? innerException)
            => throw new NotImplementedException(Resources.NotImplementedMessage, innerException);

        /// <summary>Throws an <see cref="ObjectDisposedException" />.</summary>
        /// <param name="valueName">The name of the value that is <see cref="VolatileState.Disposed" /> or <see cref="VolatileState.Disposing" />.</param>
        /// <exception cref="InvalidOperationException"><paramref name="valueName" /> is disposed or being disposed.</exception>
        [DoesNotReturn]
        public static void ThrowObjectDisposedException(string? valueName)
        {
            var message = string.Format(Resources.ObjectDisposedOrDisposingMessage, valueName);
            throw new ObjectDisposedException(message);
        }
=======
    /// <summary>Throws a <see cref="NotImplementedException" />.</summary>
    /// <exception cref="NotImplementedException">The given code path is not currently implemented.</exception>
    [DoesNotReturn]
    public static void ThrowNotImplementedException()
        => throw new NotImplementedException(Resources.NotImplementedMessage);

    /// <summary>Throws a <see cref="NotImplementedException" />.</summary>
    /// <exception cref="NotImplementedException">The given code path is not currently implemented.</exception>
    [DoesNotReturn]
    public static void ThrowNotImplementedException(Exception? innerException)
        => throw new NotImplementedException(Resources.NotImplementedMessage, innerException);

    /// <summary>Throws an <see cref="ObjectDisposedException" />.</summary>
    /// <param name="valueName">The name of the value that is <see cref="VolatileState.Disposed" /> or <see cref="VolatileState.Disposing" />.</param>
    /// <exception cref="InvalidOperationException"><paramref name="valueName" /> is disposed or being disposed.</exception>
    [DoesNotReturn]
    public static void ThrowObjectDisposedException(string valueName)
    {
        var message = string.Format(Resources.ObjectDisposedOrDisposingMessage, valueName);
        throw new ObjectDisposedException(message);
    }
>>>>>>> df75dd80

    /// <summary>Throws an <see cref="OutOfMemoryException" />.</summary>
    /// <param name="size">The size, in bytes, of the failed allocation.</param>
    /// <exception cref="OutOfMemoryException">The allocation of <paramref name="size" /> bytes failed.</exception>
    [DoesNotReturn]
    public static void ThrowOutOfMemoryException(ulong size)
    {
        var message = string.Format(Resources.AllocationFailedMessage, size);
        throw new OutOfMemoryException(message);
    }

    /// <summary>Throws an <see cref="OutOfMemoryException" />.</summary>
    /// <param name="size">The size, in bytes, of the failed allocation.</param>
    /// <param name="innerException">The exception that is the cause of this exception.</param>
    /// <exception cref="OutOfMemoryException">The allocation of <paramref name="size" /> bytes failed.</exception>
    [DoesNotReturn]
    public static void ThrowOutOfMemoryException(ulong size, Exception? innerException)
    {
        var message = string.Format(Resources.AllocationFailedMessage, size);
        throw new OutOfMemoryException(message, innerException);
    }

    /// <summary>Throws an <see cref="OutOfMemoryException" />.</summary>
    /// <param name="size">The size, in bytes, of the failed allocation.</param>
    /// <exception cref="OutOfMemoryException">The allocation of <paramref name="size" /> bytes failed.</exception>
    [DoesNotReturn]
    public static void ThrowOutOfMemoryException(nuint size)
    {
        var message = string.Format(Resources.AllocationFailedMessage, size);
        throw new OutOfMemoryException(message);
    }

    /// <summary>Throws an <see cref="OutOfMemoryException" />.</summary>
    /// <param name="size">The size, in bytes, of the failed allocation.</param>
    /// <param name="innerException">The exception that is the cause of this exception.</param>
    /// <exception cref="OutOfMemoryException">The allocation of <paramref name="size" /> bytes failed.</exception>
    [DoesNotReturn]
    public static void ThrowOutOfMemoryException(nuint size, Exception? innerException)
    {
        var message = string.Format(Resources.AllocationFailedMessage, size);
        throw new OutOfMemoryException(message, innerException);
    }

    /// <summary>Throws an <see cref="OutOfMemoryException" />.</summary>
    /// <param name="count">The count, in elements, of the failed allocation.</param>
    /// <param name="size">The size, in bytes, of the elements in the failed allocation.</param>
    /// <exception cref="OutOfMemoryException">The allocation of <paramref name="size" /> bytes failed.</exception>
    [DoesNotReturn]
    public static void ThrowOutOfMemoryException(ulong count, ulong size)
    {
        var message = string.Format(Resources.ArrayAllocationFailedMessage, count, size);
        throw new OutOfMemoryException(message);
    }

    /// <summary>Throws an <see cref="OutOfMemoryException" />.</summary>
    /// <param name="count">The count, in elements, of the failed allocation.</param>
    /// <param name="size">The size, in bytes, of the elements in the failed allocation.</param>
    /// <param name="innerException">The exception that is the cause of this exception.</param>
    /// <exception cref="OutOfMemoryException">The allocation of <paramref name="size" /> bytes failed.</exception>
    [DoesNotReturn]
    public static void ThrowOutOfMemoryException(ulong count, ulong size, Exception? innerException)
    {
        var message = string.Format(Resources.ArrayAllocationFailedMessage, count, size);
        throw new OutOfMemoryException(message, innerException);
    }

    /// <summary>Throws an <see cref="OutOfMemoryException" />.</summary>
    /// <param name="count">The count, in elements, of the failed allocation.</param>
    /// <param name="size">The size, in bytes, of the elements in the failed allocation.</param>
    /// <exception cref="OutOfMemoryException">The allocation of <paramref name="size" /> bytes failed.</exception>
    [DoesNotReturn]
    public static void ThrowOutOfMemoryException(nuint count, nuint size)
    {
        var message = string.Format(Resources.ArrayAllocationFailedMessage, count, size);
        throw new OutOfMemoryException(message);
    }

    /// <summary>Throws an <see cref="OutOfMemoryException" />.</summary>
    /// <param name="count">The count, in elements, of the failed allocation.</param>
    /// <param name="size">The size, in bytes, of the elements in the failed allocation.</param>
    /// <param name="innerException">The exception that is the cause of this exception.</param>
    /// <exception cref="OutOfMemoryException">The allocation of <paramref name="size" /> bytes failed.</exception>
    [DoesNotReturn]
    public static void ThrowOutOfMemoryException(nuint count, nuint size, Exception? innerException)
    {
        var message = string.Format(Resources.ArrayAllocationFailedMessage, count, size);
        throw new OutOfMemoryException(message, innerException);
    }

    /// <summary>Throws a <see cref="TimeoutException" />.</summary>
    /// <param name="methodName">The name of the method that failed to complete within <paramref name="millisecondsTimeout" />.</param>
    /// <param name="millisecondsTimeout">The timeout, in milliseconds, for <paramref name="methodName"/>.</param>
    /// <exception cref="TimeoutException"><paramref name="methodName" /> failed to complete within <paramref name="millisecondsTimeout" /> ms.</exception>
    [DoesNotReturn]
    public static void ThrowTimeoutException(string methodName, int millisecondsTimeout)
    {
        var message = string.Format(Resources.MethodTimeoutMessage, methodName, millisecondsTimeout);
        throw new TimeoutException(message);
    }

    /// <summary>Throws a <see cref="TimeoutException" />.</summary>
    /// <param name="methodName">The name of the method that failed to complete within <paramref name="millisecondsTimeout" />.</param>
    /// <param name="millisecondsTimeout">The timeout, in milliseconds, for <paramref name="methodName"/>.</param>
    /// <param name="innerException">The exception that is the cause of this exception.</param>
    /// <exception cref="TimeoutException"><paramref name="methodName" /> failed to complete within <paramref name="millisecondsTimeout" /> ms.</exception>
    [DoesNotReturn]
    public static void ThrowTimeoutException(string methodName, int millisecondsTimeout, Exception? innerException)
    {
        var message = string.Format(Resources.MethodTimeoutMessage, methodName, millisecondsTimeout);
        throw new TimeoutException(message, innerException);
    }

    /// <summary>Throws a <see cref="TimeoutException" />.</summary>
    /// <param name="methodName">The name of the method that failed to complete within <paramref name="timeout" />.</param>
    /// <param name="timeout">The timeout for <paramref name="methodName"/>.</param>
    /// <exception cref="TimeoutException"><paramref name="methodName" /> failed to complete within <paramref name="timeout" /> ms.</exception>
    [DoesNotReturn]
    public static void ThrowTimeoutException(string methodName, TimeSpan timeout)
    {
        var message = string.Format(Resources.MethodTimeoutMessage, methodName, timeout.TotalMilliseconds);
        throw new TimeoutException(message);
    }

    /// <summary>Throws a <see cref="TimeoutException" />.</summary>
    /// <param name="methodName">The name of the method that failed to complete within <paramref name="timeout" />.</param>
    /// <param name="timeout">The timeout for <paramref name="methodName"/>.</param>
    /// <param name="innerException">The exception that is the cause of this exception.</param>
    /// <exception cref="TimeoutException"><paramref name="methodName" /> failed to complete within <paramref name="timeout" /> ms.</exception>
    [DoesNotReturn]
    public static void ThrowTimeoutException(string methodName, TimeSpan timeout, Exception? innerException)
    {
        var message = string.Format(Resources.MethodTimeoutMessage, methodName, timeout.TotalMilliseconds);
        throw new TimeoutException(message, innerException);
    }
}<|MERGE_RESOLUTION|>--- conflicted
+++ resolved
@@ -16,73 +16,6 @@
 /// <summary>Provides a set of methods for throwing exceptions.</summary>
 public static unsafe class ExceptionUtilities
 {
-<<<<<<< HEAD
-    /// <summary>Provides a set of methods for throwing exceptions.</summary>
-    public static unsafe class ExceptionUtilities
-    {
-        /// <summary>Throws an <see cref="ArgumentException" />.</summary>
-        /// <param name="message">The message detailing the cause of the exception.</param>
-        /// <param name="valueName">The name of the value that caused the exception.</param>
-        /// <exception cref="ArgumentException"><paramref name="message" /></exception>
-        [DoesNotReturn]
-        public static void ThrowArgumentException(string message, string valueName)
-            => throw new ArgumentException(message, valueName);
-
-        /// <summary>Throws an <see cref="ArgumentException" />.</summary>
-        /// <param name="message">The message detailing the cause of the exception.</param>
-        /// <param name="valueName">The name of the value that caused the exception.</param>
-        /// <param name="innerException">The exception that is the cause of the current exception.</param>
-        /// <exception cref="ArgumentException"><paramref name="message" /></exception>
-        [DoesNotReturn]
-        public static void ThrowArgumentException(string message, string valueName, Exception? innerException)
-            => throw new ArgumentException(message, valueName, innerException);
-
-        /// <summary>Throws an <see cref="ArgumentNullException" />.</summary>
-        /// <param name="valueName">The name of the value that is <c>null</c>.</param>
-        /// <exception cref="InvalidOperationException"><paramref name="valueName" /> is <c>null</c>.</exception>
-        [DoesNotReturn]
-        public static void ThrowArgumentNullException(string? valueName)
-        {
-            var message = string.Format(Resources.ValueIsNullMessage, valueName);
-            throw new ArgumentNullException(valueName, message);
-        }
-
-        /// <summary>Throws an <see cref="ArgumentOutOfRangeException" />.</summary>
-        /// <typeparam name="T">The type of <paramref name="value" />.</typeparam>
-        /// <param name="message">The message detailing the cause of the exception.</param>
-        /// <param name="value">The value that caused the exception.</param>
-        /// <param name="valueName">The name of the value that caused the exception.</param>
-        /// <exception cref="ArgumentOutOfRangeException"><paramref name="message" /></exception>
-        [DoesNotReturn]
-        public static void ThrowArgumentOutOfRangeException<T>(string message, T value, string? valueName)
-            => throw new ArgumentOutOfRangeException(valueName, value, message);
-
-        /// <summary>Throws an <see cref="DirectoryNotFoundException" />.</summary>
-        /// <param name="message">The message detailing the cause of the exception.</param>
-        /// <exception cref="DirectoryNotFoundException"><paramref name="message" />.</exception>
-        [DoesNotReturn]
-        public static void ThrowDirectoryNotFoundException(string message)
-            => throw new DirectoryNotFoundException(message);
-
-        /// <summary>Throws an <see cref="DirectoryNotFoundException" />.</summary>
-        /// <param name="message">The message detailing the cause of the exception.</param>
-        /// <param name="innerException">The exception that is the cause of this exception.</param>
-        /// <exception cref="DirectoryNotFoundException"><paramref name="message" />.</exception>
-        [DoesNotReturn]
-        public static void ThrowDirectoryNotFoundException(string message, Exception? innerException)
-            => throw new DirectoryNotFoundException(message, innerException);
-
-        /// <summary>Throws an <see cref="ExternalException" />.</summary>
-        /// <param name="methodName">The name of the method that caused the exception.</param>
-        /// <param name="errorCode">The underlying error code for the exception.</param>
-        /// <exception cref="ExternalException"><paramref name="methodName" /> failed with an error code of <paramref name="errorCode" />.</exception>
-        [DoesNotReturn]
-        public static void ThrowExternalException(string methodName, int errorCode)
-        {
-            var message = string.Format(Resources.UnmanagedMethodFailedMessage, methodName, errorCode);
-            throw new ExternalException(message, errorCode);
-        }
-=======
     /// <summary>Throws an <see cref="ArgumentException" />.</summary>
     /// <param name="message">The message detailing the cause of the exception.</param>
     /// <param name="valueName">The name of the value that caused the exception.</param>
@@ -104,7 +37,7 @@
     /// <param name="valueName">The name of the value that is <c>null</c>.</param>
     /// <exception cref="InvalidOperationException"><paramref name="valueName" /> is <c>null</c>.</exception>
     [DoesNotReturn]
-    public static void ThrowArgumentNullException(string valueName)
+    public static void ThrowArgumentNullException(string? valueName)
     {
         var message = string.Format(Resources.ValueIsNullMessage, valueName);
         throw new ArgumentNullException(valueName, message);
@@ -117,7 +50,7 @@
     /// <param name="valueName">The name of the value that caused the exception.</param>
     /// <exception cref="ArgumentOutOfRangeException"><paramref name="message" /></exception>
     [DoesNotReturn]
-    public static void ThrowArgumentOutOfRangeException<T>(string message, T value, string valueName)
+    public static void ThrowArgumentOutOfRangeException<T>(string message, T value, string? valueName)
         => throw new ArgumentOutOfRangeException(valueName, value, message);
 
     /// <summary>Throws an <see cref="DirectoryNotFoundException" />.</summary>
@@ -145,7 +78,6 @@
         var message = string.Format(Resources.UnmanagedMethodFailedMessage, methodName, errorCode);
         throw new ExternalException(message, errorCode);
     }
->>>>>>> df75dd80
 
     /// <summary>Throws an <see cref="FileNotFoundException" />.</summary>
     /// <param name="message">The message detailing the cause of the exception.</param>
@@ -459,117 +391,58 @@
         ThrowArgumentOutOfRangeException(message, type, valueName);
     }
 
-<<<<<<< HEAD
-        /// <summary>Throws an <see cref="ObjectDisposedException" /> if <paramref name="state" /> is <see cref="VolatileState.Disposed" /> or <see cref="VolatileState.Disposing" />.</summary>
-        /// <param name="state">The state being checked.</param>
-        /// <param name="valueExpression">If specified, the name of the value being checked.</param>
-        /// <exception cref="ObjectDisposedException"><paramref name="valueExpression" /> is disposed or being disposed.</exception>
-        [MethodImpl(MethodImplOptions.AggressiveInlining)]
-        public static void ThrowIfDisposedOrDisposing(VolatileState state, [CallerArgumentExpression("state")] string? valueExpression = null)
-        {
-            if (state.IsDisposedOrDisposing)
-            {
-                ThrowObjectDisposedException(valueExpression);
-            }
-=======
     /// <summary>Throws an <see cref="ObjectDisposedException" /> if <paramref name="state" /> is <see cref="VolatileState.Disposed" /> or <see cref="VolatileState.Disposing" />.</summary>
     /// <param name="state">The state being checked.</param>
-    /// <param name="valueName">The name of the value being checked.</param>
-    /// <exception cref="ObjectDisposedException"><paramref name="valueName" /> is disposed or being disposed.</exception>
-    [MethodImpl(MethodImplOptions.AggressiveInlining)]
-    public static void ThrowIfDisposedOrDisposing(VolatileState state, string valueName)
+    /// <param name="valueExpression">If specified, the name of the value being checked.</param>
+    /// <exception cref="ObjectDisposedException"><paramref name="valueExpression" /> is disposed or being disposed.</exception>
+    [MethodImpl(MethodImplOptions.AggressiveInlining)]
+    public static void ThrowIfDisposedOrDisposing(VolatileState state, [CallerArgumentExpression("state")] string? valueExpression = null)
     {
         if (state.IsDisposedOrDisposing)
         {
-            ThrowObjectDisposedException(valueName);
->>>>>>> df75dd80
-        }
-    }
-
-<<<<<<< HEAD
-        /// <summary>Throws an <see cref="ArgumentOutOfRangeException" /> if <paramref name="value" /> is <c>negative</c>.</summary>
-        /// <param name="value">The value to be checked if it is <c>negative</c>.</param>
-        /// <param name="valueExpression">If specified, the name of the value being checked.</param>
-        /// <exception cref="ArgumentOutOfRangeException"><paramref name="value" /> is <c>negative</c>.</exception>
-        [MethodImpl(MethodImplOptions.AggressiveInlining)]
-        public static void ThrowIfNegative(int value, [CallerArgumentExpression("value")] string? valueExpression = null)
-        {
-            if (value < 0)
-            {
-                var message = string.Format(Resources.ValueIsNegativeMessage, valueExpression);
-                ThrowArgumentOutOfRangeException(message, value, valueExpression);
-            }
-=======
+            ThrowObjectDisposedException(valueExpression);
+        }
+    }
+
     /// <summary>Throws an <see cref="ArgumentOutOfRangeException" /> if <paramref name="value" /> is <c>negative</c>.</summary>
     /// <param name="value">The value to be checked if it is <c>negative</c>.</param>
-    /// <param name="valueName">The name of the value being checked.</param>
+    /// <param name="valueExpression">If specified, the name of the value being checked.</param>
     /// <exception cref="ArgumentOutOfRangeException"><paramref name="value" /> is <c>negative</c>.</exception>
     [MethodImpl(MethodImplOptions.AggressiveInlining)]
-    public static void ThrowIfNegative(int value, string valueName)
+    public static void ThrowIfNegative(int value, [CallerArgumentExpression("value")] string? valueExpression = null)
     {
         if (value < 0)
         {
-            var message = string.Format(Resources.ValueIsNegativeMessage, valueName);
-            ThrowArgumentOutOfRangeException(message, value, valueName);
->>>>>>> df75dd80
-        }
-    }
-
-<<<<<<< HEAD
-        /// <summary>Throws an <see cref="ArgumentOutOfRangeException" /> if <paramref name="value" /> is <c>negative</c>.</summary>
-        /// <param name="value">The value to be checked if it is <c>negative</c>.</param>
-        /// <param name="valueExpression">If specified, the name of the value being checked.</param>
-        /// <exception cref="ArgumentOutOfRangeException"><paramref name="value" /> is <c>negative</c>.</exception>
-        [MethodImpl(MethodImplOptions.AggressiveInlining)]
-        public static void ThrowIfNegative(long value, [CallerArgumentExpression("value")] string? valueExpression = null)
-        {
-            if (value < 0)
-            {
-                var message = string.Format(Resources.ValueIsNegativeMessage, valueExpression);
-                ThrowArgumentOutOfRangeException(message, value, valueExpression);
-            }
-=======
+            var message = string.Format(Resources.ValueIsNegativeMessage, valueExpression);
+            ThrowArgumentOutOfRangeException(message, value, valueExpression);
+        }
+    }
+
     /// <summary>Throws an <see cref="ArgumentOutOfRangeException" /> if <paramref name="value" /> is <c>negative</c>.</summary>
     /// <param name="value">The value to be checked if it is <c>negative</c>.</param>
-    /// <param name="valueName">The name of the value being checked.</param>
+    /// <param name="valueExpression">If specified, the name of the value being checked.</param>
     /// <exception cref="ArgumentOutOfRangeException"><paramref name="value" /> is <c>negative</c>.</exception>
     [MethodImpl(MethodImplOptions.AggressiveInlining)]
-    public static void ThrowIfNegative(long value, string valueName)
+    public static void ThrowIfNegative(long value, [CallerArgumentExpression("value")] string? valueExpression = null)
     {
         if (value < 0)
         {
-            var message = string.Format(Resources.ValueIsNegativeMessage, valueName);
-            ThrowArgumentOutOfRangeException(message, value, valueName);
->>>>>>> df75dd80
-        }
-    }
-
-<<<<<<< HEAD
-        /// <summary>Throws an <see cref="ArgumentOutOfRangeException" /> if <paramref name="value" /> is <c>negative</c>.</summary>
-        /// <param name="value">The value to be checked if it is <c>negative</c>.</param>
-        /// <param name="valueExpression">If specified, the name of the value being checked.</param>
-        /// <exception cref="ArgumentOutOfRangeException"><paramref name="value" /> is <c>negative</c>.</exception>
-        [MethodImpl(MethodImplOptions.AggressiveInlining)]
-        public static void ThrowIfNegative(nint value, [CallerArgumentExpression("value")] string? valueExpression = null)
-        {
-            if (value < 0)
-            {
-                var message = string.Format(Resources.ValueIsNegativeMessage, valueExpression);
-                ThrowArgumentOutOfRangeException(message, value, valueExpression);
-            }
-=======
+            var message = string.Format(Resources.ValueIsNegativeMessage, valueExpression);
+            ThrowArgumentOutOfRangeException(message, value, valueExpression);
+        }
+    }
+
     /// <summary>Throws an <see cref="ArgumentOutOfRangeException" /> if <paramref name="value" /> is <c>negative</c>.</summary>
     /// <param name="value">The value to be checked if it is <c>negative</c>.</param>
-    /// <param name="valueName">The name of the value being checked.</param>
+    /// <param name="valueExpression">If specified, the name of the value being checked.</param>
     /// <exception cref="ArgumentOutOfRangeException"><paramref name="value" /> is <c>negative</c>.</exception>
     [MethodImpl(MethodImplOptions.AggressiveInlining)]
-    public static void ThrowIfNegative(nint value, string valueName)
+    public static void ThrowIfNegative(nint value, [CallerArgumentExpression("value")] string? valueExpression = null)
     {
         if (value < 0)
         {
-            var message = string.Format(Resources.ValueIsNegativeMessage, valueName);
-            ThrowArgumentOutOfRangeException(message, value, valueName);
->>>>>>> df75dd80
+            var message = string.Format(Resources.ValueIsNegativeMessage, valueExpression);
+            ThrowArgumentOutOfRangeException(message, value, valueExpression);
         }
     }
 
@@ -765,90 +638,45 @@
         }
     }
 
-<<<<<<< HEAD
-        /// <summary>Throws an <see cref="ArgumentOutOfRangeException" /> if <paramref name="value" /> is not a <c>power of two</c>.</summary>
-        /// <param name="value">The value to check.</param>
-        /// <param name="valueExpression">If specified, the name of the value being checked.</param>
-        /// <exception cref="ArgumentOutOfRangeException"><paramref name="value" /> is not a <c>power of two</c>.</exception>
-        [MethodImpl(MethodImplOptions.AggressiveInlining)]
-        public static void ThrowIfNotPow2(uint value, [CallerArgumentExpression("value")] string? valueExpression = null)
-        {
-            if (!MathUtilities.IsPow2(value))
-            {
-                var message = string.Format(Resources.ValueIsNotPow2Message, value);
-                ThrowArgumentOutOfRangeException(message, value, valueExpression);
-            }
-=======
     /// <summary>Throws an <see cref="ArgumentOutOfRangeException" /> if <paramref name="value" /> is not a <c>power of two</c>.</summary>
     /// <param name="value">The value to check.</param>
-    /// <param name="valueName">The name of <paramref name="value" />.</param>
+    /// <param name="valueExpression">If specified, the name of the value being checked.</param>
     /// <exception cref="ArgumentOutOfRangeException"><paramref name="value" /> is not a <c>power of two</c>.</exception>
     [MethodImpl(MethodImplOptions.AggressiveInlining)]
-    public static void ThrowIfNotPow2(uint value, string valueName)
+    public static void ThrowIfNotPow2(uint value, [CallerArgumentExpression("value")] string? valueExpression = null)
     {
         if (!MathUtilities.IsPow2(value))
         {
             var message = string.Format(Resources.ValueIsNotPow2Message, value);
-            ThrowArgumentOutOfRangeException(message, value, valueName);
->>>>>>> df75dd80
-        }
-    }
-
-<<<<<<< HEAD
-        /// <summary>Throws an <see cref="ArgumentOutOfRangeException" /> if <paramref name="value" /> is not a <c>power of two</c>.</summary>
-        /// <param name="value">The value to check.</param>
-        /// <param name="valueExpression">If specified, the name of the value being checked.</param>
-        /// <exception cref="ArgumentOutOfRangeException"><paramref name="value" /> is not a <c>power of two</c>.</exception>
-        [MethodImpl(MethodImplOptions.AggressiveInlining)]
-        public static void ThrowIfNotPow2(ulong value, [CallerArgumentExpression("value")] string? valueExpression = null)
-        {
-            if (!MathUtilities.IsPow2(value))
-            {
-                var message = string.Format(Resources.ValueIsNotPow2Message, value);
-                ThrowArgumentOutOfRangeException(message, value, valueExpression);
-            }
-=======
+            ThrowArgumentOutOfRangeException(message, value, valueExpression);
+        }
+    }
+
     /// <summary>Throws an <see cref="ArgumentOutOfRangeException" /> if <paramref name="value" /> is not a <c>power of two</c>.</summary>
     /// <param name="value">The value to check.</param>
-    /// <param name="valueName">The name of <paramref name="value" />.</param>
+    /// <param name="valueExpression">If specified, the name of the value being checked.</param>
     /// <exception cref="ArgumentOutOfRangeException"><paramref name="value" /> is not a <c>power of two</c>.</exception>
     [MethodImpl(MethodImplOptions.AggressiveInlining)]
-    public static void ThrowIfNotPow2(ulong value, string valueName)
+    public static void ThrowIfNotPow2(ulong value, [CallerArgumentExpression("value")] string? valueExpression = null)
     {
         if (!MathUtilities.IsPow2(value))
         {
             var message = string.Format(Resources.ValueIsNotPow2Message, value);
-            ThrowArgumentOutOfRangeException(message, value, valueName);
->>>>>>> df75dd80
-        }
-    }
-
-<<<<<<< HEAD
-        /// <summary>Throws an <see cref="ArgumentOutOfRangeException" /> if <paramref name="value" /> is not a <c>power of two</c>.</summary>
-        /// <param name="value">The value to check.</param>
-        /// <param name="valueExpression">If specified, the name of the value being checked.</param>
-        /// <exception cref="ArgumentOutOfRangeException"><paramref name="value" /> is not a <c>power of two</c>.</exception>
-        [MethodImpl(MethodImplOptions.AggressiveInlining)]
-        public static void ThrowIfNotPow2(nuint value, [CallerArgumentExpression("value")] string? valueExpression = null)
-        {
-            if (!MathUtilities.IsPow2(value))
-            {
-                var message = string.Format(Resources.ValueIsNotPow2Message, value);
-                ThrowArgumentOutOfRangeException(message, value, valueExpression);
-            }
-=======
+            ThrowArgumentOutOfRangeException(message, value, valueExpression);
+        }
+    }
+
     /// <summary>Throws an <see cref="ArgumentOutOfRangeException" /> if <paramref name="value" /> is not a <c>power of two</c>.</summary>
     /// <param name="value">The value to check.</param>
-    /// <param name="valueName">The name of <paramref name="value" />.</param>
+    /// <param name="valueExpression">If specified, the name of the value being checked.</param>
     /// <exception cref="ArgumentOutOfRangeException"><paramref name="value" /> is not a <c>power of two</c>.</exception>
     [MethodImpl(MethodImplOptions.AggressiveInlining)]
-    public static void ThrowIfNotPow2(nuint value, string valueName)
+    public static void ThrowIfNotPow2(nuint value, [CallerArgumentExpression("value")] string? valueExpression = null)
     {
         if (!MathUtilities.IsPow2(value))
         {
             var message = string.Format(Resources.ValueIsNotPow2Message, value);
-            ThrowArgumentOutOfRangeException(message, value, valueName);
->>>>>>> df75dd80
+            ThrowArgumentOutOfRangeException(message, value, valueExpression);
         }
     }
 
@@ -865,440 +693,214 @@
         }
     }
 
-<<<<<<< HEAD
-        /// <summary>Throws an <see cref="ArgumentOutOfRangeException" /> if <paramref name="value" /> is not <c>zero</c>.</summary>
-        /// <param name="value">The value to be checked if it is not <c>zero</c>.</param>
-        /// <param name="valueExpression">If specified, the name of the value being checked.</param>
-        /// <exception cref="ArgumentOutOfRangeException"><paramref name="value" /> is not <c>zero</c>.</exception>
-        [MethodImpl(MethodImplOptions.AggressiveInlining)]
-        public static void ThrowIfNotZero(int value, [CallerArgumentExpression("value")] string? valueExpression = null)
-        {
-            if (value != 0)
-            {
-                var message = string.Format(Resources.ValueIsNotZeroMessage, valueExpression);
-                ThrowArgumentOutOfRangeException(message, value, valueExpression);
-            }
-=======
     /// <summary>Throws an <see cref="ArgumentOutOfRangeException" /> if <paramref name="value" /> is not <c>zero</c>.</summary>
     /// <param name="value">The value to be checked if it is not <c>zero</c>.</param>
-    /// <param name="valueName">The name of the value being checked.</param>
+    /// <param name="valueExpression">If specified, the name of the value being checked.</param>
     /// <exception cref="ArgumentOutOfRangeException"><paramref name="value" /> is not <c>zero</c>.</exception>
     [MethodImpl(MethodImplOptions.AggressiveInlining)]
-    public static void ThrowIfNotZero(int value, string valueName)
+    public static void ThrowIfNotZero(int value, [CallerArgumentExpression("value")] string? valueExpression = null)
     {
         if (value != 0)
         {
-            var message = string.Format(Resources.ValueIsNotZeroMessage, valueName);
-            ThrowArgumentOutOfRangeException(message, value, valueName);
->>>>>>> df75dd80
-        }
-    }
-
-<<<<<<< HEAD
-        /// <summary>Throws an <see cref="ArgumentOutOfRangeException" /> if <paramref name="value" /> is not <c>zero</c>.</summary>
-        /// <param name="value">The value to be checked if it is not <c>zero</c>.</param>
-        /// <param name="valueExpression">If specified, the name of the value being checked.</param>
-        /// <exception cref="ArgumentOutOfRangeException"><paramref name="value" /> is not <c>zero</c>.</exception>
-        [MethodImpl(MethodImplOptions.AggressiveInlining)]
-        public static void ThrowIfNotZero(long value, [CallerArgumentExpression("value")] string? valueExpression = null)
-        {
-            if (value != 0)
-            {
-                var message = string.Format(Resources.ValueIsNotZeroMessage, valueExpression);
-                ThrowArgumentOutOfRangeException(message, value, valueExpression);
-            }
-=======
+            var message = string.Format(Resources.ValueIsNotZeroMessage, valueExpression);
+            ThrowArgumentOutOfRangeException(message, value, valueExpression);
+        }
+    }
+
     /// <summary>Throws an <see cref="ArgumentOutOfRangeException" /> if <paramref name="value" /> is not <c>zero</c>.</summary>
     /// <param name="value">The value to be checked if it is not <c>zero</c>.</param>
-    /// <param name="valueName">The name of the value being checked.</param>
+    /// <param name="valueExpression">If specified, the name of the value being checked.</param>
     /// <exception cref="ArgumentOutOfRangeException"><paramref name="value" /> is not <c>zero</c>.</exception>
     [MethodImpl(MethodImplOptions.AggressiveInlining)]
-    public static void ThrowIfNotZero(long value, string valueName)
+    public static void ThrowIfNotZero(long value, [CallerArgumentExpression("value")] string? valueExpression = null)
     {
         if (value != 0)
         {
-            var message = string.Format(Resources.ValueIsNotZeroMessage, valueName);
-            ThrowArgumentOutOfRangeException(message, value, valueName);
->>>>>>> df75dd80
-        }
-    }
-
-<<<<<<< HEAD
-        /// <summary>Throws an <see cref="ArgumentOutOfRangeException" /> if <paramref name="value" /> is not <c>zero</c>.</summary>
-        /// <param name="value">The value to be checked if it is not <c>zero</c>.</param>
-        /// <param name="valueExpression">If specified, the name of the value being checked.</param>
-        /// <exception cref="ArgumentOutOfRangeException"><paramref name="value" /> is not <c>zero</c>.</exception>
-        [MethodImpl(MethodImplOptions.AggressiveInlining)]
-        public static void ThrowIfNotZero(nint value, [CallerArgumentExpression("value")] string? valueExpression = null)
-        {
-            if (value != 0)
-            {
-                var message = string.Format(Resources.ValueIsNotZeroMessage, valueExpression);
-                ThrowArgumentOutOfRangeException(message, value, valueExpression);
-            }
-=======
+            var message = string.Format(Resources.ValueIsNotZeroMessage, valueExpression);
+            ThrowArgumentOutOfRangeException(message, value, valueExpression);
+        }
+    }
+
     /// <summary>Throws an <see cref="ArgumentOutOfRangeException" /> if <paramref name="value" /> is not <c>zero</c>.</summary>
     /// <param name="value">The value to be checked if it is not <c>zero</c>.</param>
-    /// <param name="valueName">The name of the value being checked.</param>
+    /// <param name="valueExpression">If specified, the name of the value being checked.</param>
     /// <exception cref="ArgumentOutOfRangeException"><paramref name="value" /> is not <c>zero</c>.</exception>
     [MethodImpl(MethodImplOptions.AggressiveInlining)]
-    public static void ThrowIfNotZero(nint value, string valueName)
+    public static void ThrowIfNotZero(nint value, [CallerArgumentExpression("value")] string? valueExpression = null)
     {
         if (value != 0)
         {
-            var message = string.Format(Resources.ValueIsNotZeroMessage, valueName);
-            ThrowArgumentOutOfRangeException(message, value, valueName);
->>>>>>> df75dd80
-        }
-    }
-
-<<<<<<< HEAD
-        /// <summary>Throws an <see cref="ArgumentOutOfRangeException" /> if <paramref name="value" /> is not <c>zero</c>.</summary>
-        /// <param name="value">The value to be checked if it is not <c>zero</c>.</param>
-        /// <param name="valueExpression">If specified, the name of the value being checked.</param>
-        /// <exception cref="ArgumentOutOfRangeException"><paramref name="value" /> is not <c>zero</c>.</exception>
-        [MethodImpl(MethodImplOptions.AggressiveInlining)]
-        public static void ThrowIfNotZero(uint value, [CallerArgumentExpression("value")] string? valueExpression = null)
-        {
-            if (value != 0)
-            {
-                var message = string.Format(Resources.ValueIsNotZeroMessage, valueExpression);
-                ThrowArgumentOutOfRangeException(message, value, valueExpression);
-            }
-=======
+            var message = string.Format(Resources.ValueIsNotZeroMessage, valueExpression);
+            ThrowArgumentOutOfRangeException(message, value, valueExpression);
+        }
+    }
+
     /// <summary>Throws an <see cref="ArgumentOutOfRangeException" /> if <paramref name="value" /> is not <c>zero</c>.</summary>
     /// <param name="value">The value to be checked if it is not <c>zero</c>.</param>
-    /// <param name="valueName">The name of the value being checked.</param>
+    /// <param name="valueExpression">If specified, the name of the value being checked.</param>
     /// <exception cref="ArgumentOutOfRangeException"><paramref name="value" /> is not <c>zero</c>.</exception>
     [MethodImpl(MethodImplOptions.AggressiveInlining)]
-    public static void ThrowIfNotZero(uint value, string valueName)
+    public static void ThrowIfNotZero(uint value, [CallerArgumentExpression("value")] string? valueExpression = null)
     {
         if (value != 0)
         {
-            var message = string.Format(Resources.ValueIsNotZeroMessage, valueName);
-            ThrowArgumentOutOfRangeException(message, value, valueName);
->>>>>>> df75dd80
-        }
-    }
-
-<<<<<<< HEAD
-        /// <summary>Throws an <see cref="ArgumentOutOfRangeException" /> if <paramref name="value" /> is not <c>zero</c>.</summary>
-        /// <param name="value">The value to be checked if it is not <c>zero</c>.</param>
-        /// <param name="valueExpression">If specified, the name of the value being checked.</param>
-        /// <exception cref="ArgumentOutOfRangeException"><paramref name="value" /> is not <c>zero</c>.</exception>
-        [MethodImpl(MethodImplOptions.AggressiveInlining)]
-        public static void ThrowIfNotZero(ulong value, [CallerArgumentExpression("value")] string? valueExpression = null)
-        {
-            if (value != 0)
-            {
-                var message = string.Format(Resources.ValueIsNotZeroMessage, valueExpression);
-                ThrowArgumentOutOfRangeException(message, value, valueExpression);
-            }
-=======
+            var message = string.Format(Resources.ValueIsNotZeroMessage, valueExpression);
+            ThrowArgumentOutOfRangeException(message, value, valueExpression);
+        }
+    }
+
     /// <summary>Throws an <see cref="ArgumentOutOfRangeException" /> if <paramref name="value" /> is not <c>zero</c>.</summary>
     /// <param name="value">The value to be checked if it is not <c>zero</c>.</param>
-    /// <param name="valueName">The name of the value being checked.</param>
+    /// <param name="valueExpression">If specified, the name of the value being checked.</param>
     /// <exception cref="ArgumentOutOfRangeException"><paramref name="value" /> is not <c>zero</c>.</exception>
     [MethodImpl(MethodImplOptions.AggressiveInlining)]
-    public static void ThrowIfNotZero(ulong value, string valueName)
+    public static void ThrowIfNotZero(ulong value, [CallerArgumentExpression("value")] string? valueExpression = null)
     {
         if (value != 0)
         {
-            var message = string.Format(Resources.ValueIsNotZeroMessage, valueName);
-            ThrowArgumentOutOfRangeException(message, value, valueName);
->>>>>>> df75dd80
-        }
-    }
-
-<<<<<<< HEAD
-        /// <summary>Throws an <see cref="ArgumentOutOfRangeException" /> if <paramref name="value" /> is not <c>zero</c>.</summary>
-        /// <param name="value">The value to be checked if it is not <c>zero</c>.</param>
-        /// <param name="valueExpression">If specified, the name of the value being checked.</param>
-        /// <exception cref="ArgumentOutOfRangeException"><paramref name="value" /> is not <c>zero</c>.</exception>
-        [MethodImpl(MethodImplOptions.AggressiveInlining)]
-        public static void ThrowIfNotZero(nuint value, [CallerArgumentExpression("value")] string? valueExpression = null)
-        {
-            if (value != 0)
-            {
-                var message = string.Format(Resources.ValueIsNotZeroMessage, valueExpression);
-                ThrowArgumentOutOfRangeException(message, value, valueExpression);
-            }
-=======
+            var message = string.Format(Resources.ValueIsNotZeroMessage, valueExpression);
+            ThrowArgumentOutOfRangeException(message, value, valueExpression);
+        }
+    }
+
     /// <summary>Throws an <see cref="ArgumentOutOfRangeException" /> if <paramref name="value" /> is not <c>zero</c>.</summary>
     /// <param name="value">The value to be checked if it is not <c>zero</c>.</param>
-    /// <param name="valueName">The name of the value being checked.</param>
+    /// <param name="valueExpression">If specified, the name of the value being checked.</param>
     /// <exception cref="ArgumentOutOfRangeException"><paramref name="value" /> is not <c>zero</c>.</exception>
     [MethodImpl(MethodImplOptions.AggressiveInlining)]
-    public static void ThrowIfNotZero(nuint value, string valueName)
+    public static void ThrowIfNotZero(nuint value, [CallerArgumentExpression("value")] string? valueExpression = null)
     {
         if (value != 0)
         {
-            var message = string.Format(Resources.ValueIsNotZeroMessage, valueName);
-            ThrowArgumentOutOfRangeException(message, value, valueName);
->>>>>>> df75dd80
-        }
-    }
-
-<<<<<<< HEAD
-        /// <summary>Throws an <see cref="ArgumentNullException" /> if <paramref name="value" /> is <c>null</c>.</summary>
-        /// <typeparam name="T">The type of <paramref name="value" />.</typeparam>
-        /// <param name="value">The value to be checked for <c>null</c>.</param>
-        /// <param name="valueExpression">If specified, the name of the value being checked.</param>
-        /// <exception cref="ArgumentNullException"><paramref name="value" /> is <c>null</c>.</exception>
-        [MethodImpl(MethodImplOptions.AggressiveInlining)]
-        public static void ThrowIfNull<T>([NotNull] T? value, [CallerArgumentExpression("value")] string? valueExpression = null)
-            where T : class
-        {
-            if (value is null)
-            {
-                ThrowArgumentNullException(valueExpression);
-            }
-=======
+            var message = string.Format(Resources.ValueIsNotZeroMessage, valueExpression);
+            ThrowArgumentOutOfRangeException(message, value, valueExpression);
+        }
+    }
+
     /// <summary>Throws an <see cref="ArgumentNullException" /> if <paramref name="value" /> is <c>null</c>.</summary>
     /// <typeparam name="T">The type of <paramref name="value" />.</typeparam>
     /// <param name="value">The value to be checked for <c>null</c>.</param>
-    /// <param name="valueName">The name of the value being checked.</param>
+    /// <param name="valueExpression">If specified, the name of the value being checked.</param>
     /// <exception cref="ArgumentNullException"><paramref name="value" /> is <c>null</c>.</exception>
     [MethodImpl(MethodImplOptions.AggressiveInlining)]
-    public static void ThrowIfNull<T>([NotNull] T? value, string valueName)
+    public static void ThrowIfNull<T>([NotNull] T? value, [CallerArgumentExpression("value")] string? valueExpression = null)
         where T : class
     {
         if (value is null)
         {
-            ThrowArgumentNullException(valueName);
->>>>>>> df75dd80
-        }
-    }
-
-<<<<<<< HEAD
-        /// <summary>Throws an <see cref="ArgumentNullException" /> if <paramref name="array" /> is <c>null</c>.</summary>
-        /// <typeparam name="T">The type of items in <paramref name="array" />.</typeparam>
-        /// <param name="array">The array to be checked for <c>null</c>.</param>
-        /// <param name="valueExpression">If specified, the name of the array being checked.</param>
-        /// <exception cref="ArgumentNullException"><paramref name="array" /> is <c>null</c>.</exception>
-        [MethodImpl(MethodImplOptions.AggressiveInlining)]
-        public static void ThrowIfNull<T>(UnmanagedArray<T> array, [CallerArgumentExpression("array")] string? valueExpression = null)
-            where T : unmanaged
-        {
-            if (array.IsNull)
-            {
-                ThrowArgumentNullException(valueExpression);
-            }
-=======
+            ThrowArgumentNullException(valueExpression);
+        }
+    }
+
     /// <summary>Throws an <see cref="ArgumentNullException" /> if <paramref name="array" /> is <c>null</c>.</summary>
     /// <typeparam name="T">The type of items in <paramref name="array" />.</typeparam>
     /// <param name="array">The array to be checked for <c>null</c>.</param>
-    /// <param name="arrayName">The name of the array being checked.</param>
+    /// <param name="valueExpression">If specified, the name of the array being checked.</param>
     /// <exception cref="ArgumentNullException"><paramref name="array" /> is <c>null</c>.</exception>
     [MethodImpl(MethodImplOptions.AggressiveInlining)]
-    public static void ThrowIfNull<T>(UnmanagedArray<T> array, string arrayName)
+    public static void ThrowIfNull<T>(UnmanagedArray<T> array, [CallerArgumentExpression("array")] string? valueExpression = null)
         where T : unmanaged
     {
         if (array.IsNull)
         {
-            ThrowArgumentNullException(arrayName);
->>>>>>> df75dd80
-        }
-    }
-
-<<<<<<< HEAD
-        /// <summary>Throws a <see cref="ArgumentNullException" /> if <paramref name="value" /> is <c>null</c>.</summary>
-        /// <param name="value">The value to be checked for <c>null</c>.</param>
-        /// <param name="valueExpression">If specified, the name of the value being checked.</param>
-        /// <exception cref="ArgumentNullException"><paramref name="value" /> is <c>null</c>.</exception>
-        [MethodImpl(MethodImplOptions.AggressiveInlining)]
-        public static void ThrowIfNull(void* value, [CallerArgumentExpression("value")] string? valueExpression = null)
-        {
-            if (value == null)
-            {
-                ThrowArgumentNullException(valueExpression);
-            }
-=======
+            ThrowArgumentNullException(valueExpression);
+        }
+    }
+
     /// <summary>Throws a <see cref="ArgumentNullException" /> if <paramref name="value" /> is <c>null</c>.</summary>
     /// <param name="value">The value to be checked for <c>null</c>.</param>
-    /// <param name="valueName">The name of the value being checked.</param>
+    /// <param name="valueExpression">If specified, the name of the value being checked.</param>
     /// <exception cref="ArgumentNullException"><paramref name="value" /> is <c>null</c>.</exception>
     [MethodImpl(MethodImplOptions.AggressiveInlining)]
-    public static void ThrowIfNull(void* value, string valueName)
+    public static void ThrowIfNull(void* value, [CallerArgumentExpression("value")] string? valueExpression = null)
     {
         if (value == null)
         {
-            ThrowArgumentNullException(valueName);
->>>>>>> df75dd80
-        }
-    }
-
-<<<<<<< HEAD
-        /// <summary>Throws an <see cref="ArgumentOutOfRangeException" /> if <paramref name="value" /> is <c>zero</c>.</summary>
-        /// <param name="value">The value to be checked if it is <c>zero</c>.</param>
-        /// <param name="valueExpression">If specified, the name of the value being checked.</param>
-        /// <exception cref="ArgumentOutOfRangeException"><paramref name="value" /> is <c>zero</c>.</exception>
-        [MethodImpl(MethodImplOptions.AggressiveInlining)]
-        public static void ThrowIfZero(int value, [CallerArgumentExpression("value")] string? valueExpression = null)
-        {
-            if (value == 0)
-            {
-                var message = string.Format(Resources.ValueIsZeroMessage, valueExpression);
-                ThrowArgumentOutOfRangeException(message, value, valueExpression);
-            }
-=======
+            ThrowArgumentNullException(valueExpression);
+        }
+    }
+
     /// <summary>Throws an <see cref="ArgumentOutOfRangeException" /> if <paramref name="value" /> is <c>zero</c>.</summary>
     /// <param name="value">The value to be checked if it is <c>zero</c>.</param>
-    /// <param name="valueName">The name of the value being checked.</param>
+    /// <param name="valueExpression">If specified, the name of the value being checked.</param>
     /// <exception cref="ArgumentOutOfRangeException"><paramref name="value" /> is <c>zero</c>.</exception>
     [MethodImpl(MethodImplOptions.AggressiveInlining)]
-    public static void ThrowIfZero(int value, string valueName)
+    public static void ThrowIfZero(int value, [CallerArgumentExpression("value")] string? valueExpression = null)
     {
         if (value == 0)
         {
-            var message = string.Format(Resources.ValueIsZeroMessage, valueName);
-            ThrowArgumentOutOfRangeException(message, value, valueName);
->>>>>>> df75dd80
-        }
-    }
-
-<<<<<<< HEAD
-        /// <summary>Throws an <see cref="ArgumentOutOfRangeException" /> if <paramref name="value" /> is <c>zero</c>.</summary>
-        /// <param name="value">The value to be checked if it is <c>zero</c>.</param>
-        /// <param name="valueExpression">If specified, the name of the value being checked.</param>
-        /// <exception cref="ArgumentOutOfRangeException"><paramref name="value" /> is <c>zero</c>.</exception>
-        [MethodImpl(MethodImplOptions.AggressiveInlining)]
-        public static void ThrowIfZero(long value, [CallerArgumentExpression("value")] string? valueExpression = null)
-        {
-            if (value == 0)
-            {
-                var message = string.Format(Resources.ValueIsZeroMessage, valueExpression);
-                ThrowArgumentOutOfRangeException(message, value, valueExpression);
-            }
-=======
+            var message = string.Format(Resources.ValueIsZeroMessage, valueExpression);
+            ThrowArgumentOutOfRangeException(message, value, valueExpression);
+        }
+    }
+
     /// <summary>Throws an <see cref="ArgumentOutOfRangeException" /> if <paramref name="value" /> is <c>zero</c>.</summary>
     /// <param name="value">The value to be checked if it is <c>zero</c>.</param>
-    /// <param name="valueName">The name of the value being checked.</param>
+    /// <param name="valueExpression">If specified, the name of the value being checked.</param>
     /// <exception cref="ArgumentOutOfRangeException"><paramref name="value" /> is <c>zero</c>.</exception>
     [MethodImpl(MethodImplOptions.AggressiveInlining)]
-    public static void ThrowIfZero(long value, string valueName)
+    public static void ThrowIfZero(long value, [CallerArgumentExpression("value")] string? valueExpression = null)
     {
         if (value == 0)
         {
-            var message = string.Format(Resources.ValueIsZeroMessage, valueName);
-            ThrowArgumentOutOfRangeException(message, value, valueName);
->>>>>>> df75dd80
-        }
-    }
-
-<<<<<<< HEAD
-        /// <summary>Throws an <see cref="ArgumentOutOfRangeException" /> if <paramref name="value" /> is <c>zero</c>.</summary>
-        /// <param name="value">The value to be checked if it is <c>zero</c>.</param>
-        /// <param name="valueExpression">If specified, the name of the value being checked.</param>
-        /// <exception cref="ArgumentOutOfRangeException"><paramref name="value" /> is <c>zero</c>.</exception>
-        [MethodImpl(MethodImplOptions.AggressiveInlining)]
-        public static void ThrowIfZero(nint value, [CallerArgumentExpression("value")] string? valueExpression = null)
-        {
-            if (value == 0)
-            {
-                var message = string.Format(Resources.ValueIsZeroMessage, valueExpression);
-                ThrowArgumentOutOfRangeException(message, value, valueExpression);
-            }
-=======
+            var message = string.Format(Resources.ValueIsZeroMessage, valueExpression);
+            ThrowArgumentOutOfRangeException(message, value, valueExpression);
+        }
+    }
+
     /// <summary>Throws an <see cref="ArgumentOutOfRangeException" /> if <paramref name="value" /> is <c>zero</c>.</summary>
     /// <param name="value">The value to be checked if it is <c>zero</c>.</param>
-    /// <param name="valueName">The name of the value being checked.</param>
+    /// <param name="valueExpression">If specified, the name of the value being checked.</param>
     /// <exception cref="ArgumentOutOfRangeException"><paramref name="value" /> is <c>zero</c>.</exception>
     [MethodImpl(MethodImplOptions.AggressiveInlining)]
-    public static void ThrowIfZero(nint value, string valueName)
+    public static void ThrowIfZero(nint value, [CallerArgumentExpression("value")] string? valueExpression = null)
     {
         if (value == 0)
         {
-            var message = string.Format(Resources.ValueIsZeroMessage, valueName);
-            ThrowArgumentOutOfRangeException(message, value, valueName);
->>>>>>> df75dd80
-        }
-    }
-
-<<<<<<< HEAD
-        /// <summary>Throws an <see cref="ArgumentOutOfRangeException" /> if <paramref name="value" /> is <c>zero</c>.</summary>
-        /// <param name="value">The value to be checked if it is <c>zero</c>.</param>
-        /// <param name="valueExpression">If specified, the name of the value being checked.</param>
-        /// <exception cref="ArgumentOutOfRangeException"><paramref name="value" /> is <c>zero</c>.</exception>
-        [MethodImpl(MethodImplOptions.AggressiveInlining)]
-        public static void ThrowIfZero(uint value, [CallerArgumentExpression("value")] string? valueExpression = null)
-        {
-            if (value == 0)
-            {
-                var message = string.Format(Resources.ValueIsZeroMessage, valueExpression);
-                ThrowArgumentOutOfRangeException(message, value, valueExpression);
-            }
-=======
+            var message = string.Format(Resources.ValueIsZeroMessage, valueExpression);
+            ThrowArgumentOutOfRangeException(message, value, valueExpression);
+        }
+    }
+
     /// <summary>Throws an <see cref="ArgumentOutOfRangeException" /> if <paramref name="value" /> is <c>zero</c>.</summary>
     /// <param name="value">The value to be checked if it is <c>zero</c>.</param>
-    /// <param name="valueName">The name of the value being checked.</param>
+    /// <param name="valueExpression">If specified, the name of the value being checked.</param>
     /// <exception cref="ArgumentOutOfRangeException"><paramref name="value" /> is <c>zero</c>.</exception>
     [MethodImpl(MethodImplOptions.AggressiveInlining)]
-    public static void ThrowIfZero(uint value, string valueName)
+    public static void ThrowIfZero(uint value, [CallerArgumentExpression("value")] string? valueExpression = null)
     {
         if (value == 0)
         {
-            var message = string.Format(Resources.ValueIsZeroMessage, valueName);
-            ThrowArgumentOutOfRangeException(message, value, valueName);
->>>>>>> df75dd80
-        }
-    }
-
-<<<<<<< HEAD
-        /// <summary>Throws an <see cref="ArgumentOutOfRangeException" /> if <paramref name="value" /> is <c>zero</c>.</summary>
-        /// <param name="value">The value to be checked if it is <c>zero</c>.</param>
-        /// <param name="valueExpression">If specified, the name of the value being checked.</param>
-        /// <exception cref="ArgumentOutOfRangeException"><paramref name="value" /> is <c>zero</c>.</exception>
-        [MethodImpl(MethodImplOptions.AggressiveInlining)]
-        public static void ThrowIfZero(ulong value, [CallerArgumentExpression("value")] string? valueExpression = null)
-        {
-            if (value == 0)
-            {
-                var message = string.Format(Resources.ValueIsZeroMessage, valueExpression);
-                ThrowArgumentOutOfRangeException(message, value, valueExpression);
-            }
-=======
+            var message = string.Format(Resources.ValueIsZeroMessage, valueExpression);
+            ThrowArgumentOutOfRangeException(message, value, valueExpression);
+        }
+    }
+
     /// <summary>Throws an <see cref="ArgumentOutOfRangeException" /> if <paramref name="value" /> is <c>zero</c>.</summary>
     /// <param name="value">The value to be checked if it is <c>zero</c>.</param>
-    /// <param name="valueName">The name of the value being checked.</param>
+    /// <param name="valueExpression">If specified, the name of the value being checked.</param>
     /// <exception cref="ArgumentOutOfRangeException"><paramref name="value" /> is <c>zero</c>.</exception>
     [MethodImpl(MethodImplOptions.AggressiveInlining)]
-    public static void ThrowIfZero(ulong value, string valueName)
+    public static void ThrowIfZero(ulong value, [CallerArgumentExpression("value")] string? valueExpression = null)
     {
         if (value == 0)
         {
-            var message = string.Format(Resources.ValueIsZeroMessage, valueName);
-            ThrowArgumentOutOfRangeException(message, value, valueName);
->>>>>>> df75dd80
-        }
-    }
-
-<<<<<<< HEAD
-        /// <summary>Throws an <see cref="ArgumentOutOfRangeException" /> if <paramref name="value" /> is <c>zero</c>.</summary>
-        /// <param name="value">The value to be checked if it is <c>zero</c>.</param>
-        /// <param name="valueExpression">If specified, the name of the value being checked.</param>
-        /// <exception cref="ArgumentOutOfRangeException"><paramref name="value" /> is <c>zero</c>.</exception>
-        [MethodImpl(MethodImplOptions.AggressiveInlining)]
-        public static void ThrowIfZero(nuint value, [CallerArgumentExpression("value")] string? valueExpression = null)
-        {
-            if (value == 0)
-            {
-                var message = string.Format(Resources.ValueIsZeroMessage, valueExpression);
-                ThrowArgumentOutOfRangeException(message, value, valueExpression);
-            }
-=======
+            var message = string.Format(Resources.ValueIsZeroMessage, valueExpression);
+            ThrowArgumentOutOfRangeException(message, value, valueExpression);
+        }
+    }
+
     /// <summary>Throws an <see cref="ArgumentOutOfRangeException" /> if <paramref name="value" /> is <c>zero</c>.</summary>
     /// <param name="value">The value to be checked if it is <c>zero</c>.</param>
-    /// <param name="valueName">The name of the value being checked.</param>
+    /// <param name="valueExpression">If specified, the name of the value being checked.</param>
     /// <exception cref="ArgumentOutOfRangeException"><paramref name="value" /> is <c>zero</c>.</exception>
     [MethodImpl(MethodImplOptions.AggressiveInlining)]
-    public static void ThrowIfZero(nuint value, string valueName)
+    public static void ThrowIfZero(nuint value, [CallerArgumentExpression("value")] string? valueExpression = null)
     {
         if (value == 0)
         {
-            var message = string.Format(Resources.ValueIsZeroMessage, valueName);
-            ThrowArgumentOutOfRangeException(message, value, valueName);
->>>>>>> df75dd80
+            var message = string.Format(Resources.ValueIsZeroMessage, valueExpression);
+            ThrowArgumentOutOfRangeException(message, value, valueExpression);
         }
     }
 
@@ -1357,29 +959,6 @@
         throw new KeyNotFoundException(message, innerException);
     }
 
-<<<<<<< HEAD
-        /// <summary>Throws a <see cref="NotImplementedException" />.</summary>
-        /// <exception cref="NotImplementedException">The given code path is not currently implemented.</exception>
-        [DoesNotReturn]
-        public static void ThrowNotImplementedException()
-            => throw new NotImplementedException(Resources.NotImplementedMessage);
-
-        /// <summary>Throws a <see cref="NotImplementedException" />.</summary>
-        /// <exception cref="NotImplementedException">The given code path is not currently implemented.</exception>
-        [DoesNotReturn]
-        public static void ThrowNotImplementedException(Exception? innerException)
-            => throw new NotImplementedException(Resources.NotImplementedMessage, innerException);
-
-        /// <summary>Throws an <see cref="ObjectDisposedException" />.</summary>
-        /// <param name="valueName">The name of the value that is <see cref="VolatileState.Disposed" /> or <see cref="VolatileState.Disposing" />.</param>
-        /// <exception cref="InvalidOperationException"><paramref name="valueName" /> is disposed or being disposed.</exception>
-        [DoesNotReturn]
-        public static void ThrowObjectDisposedException(string? valueName)
-        {
-            var message = string.Format(Resources.ObjectDisposedOrDisposingMessage, valueName);
-            throw new ObjectDisposedException(message);
-        }
-=======
     /// <summary>Throws a <see cref="NotImplementedException" />.</summary>
     /// <exception cref="NotImplementedException">The given code path is not currently implemented.</exception>
     [DoesNotReturn]
@@ -1396,12 +975,11 @@
     /// <param name="valueName">The name of the value that is <see cref="VolatileState.Disposed" /> or <see cref="VolatileState.Disposing" />.</param>
     /// <exception cref="InvalidOperationException"><paramref name="valueName" /> is disposed or being disposed.</exception>
     [DoesNotReturn]
-    public static void ThrowObjectDisposedException(string valueName)
+    public static void ThrowObjectDisposedException(string? valueName)
     {
         var message = string.Format(Resources.ObjectDisposedOrDisposingMessage, valueName);
         throw new ObjectDisposedException(message);
     }
->>>>>>> df75dd80
 
     /// <summary>Throws an <see cref="OutOfMemoryException" />.</summary>
     /// <param name="size">The size, in bytes, of the failed allocation.</param>
