// Copyright © Tanner Gooding and Contributors. Licensed under the MIT License (MIT). See License.md in the repository root for more information.

using System;
using System.Threading.Tasks;
using TerraFX.ApplicationModel;
using TerraFX.Audio;
using TerraFX.Utilities;

namespace TerraFX.Samples.Audio;

public sealed class EnumerateAudioAdapters : Sample
{
    private readonly bool _async = false;
    private IAudioService? _service;

    public EnumerateAudioAdapters(string name, bool @async, ApplicationServiceProvider serviceProvider)
        : base(name, serviceProvider)
    {
        _async = @async;
        _service = null;
    }

    public override void Initialize(Application application, TimeSpan timeout)
    {
        _service = application.ServiceProvider.AudioService;

        var task = _service.StartAsync();
        if (!task.IsCompleted)
        {
            task.AsTask().Wait();
        }

        base.Initialize(application, timeout);
    }

    public override void Cleanup()
    {
        ExceptionUtilities.ThrowIfNull(_service, nameof(_service));

        var task = _service.StopAsync();
        if (!task.IsCompleted)
        {
<<<<<<< HEAD
            ExceptionUtilities.ThrowIfNull(_service);
=======
            task.AsTask().Wait();
        }
>>>>>>> df75dd80

        base.Cleanup();
    }

    protected override void OnIdle(object? sender, ApplicationIdleEventArgs eventArgs)
    {
        ExceptionUtilities.ThrowIfNull(sender, nameof(sender));

<<<<<<< HEAD
        protected override void OnIdle(object? sender, ApplicationIdleEventArgs eventArgs)
        {
            ExceptionUtilities.ThrowIfNull(sender);
=======
        var application = (Application)sender;
        RunAsync(application).Wait();
    }
>>>>>>> df75dd80

    private async Task RunAsync(Application application)
    {
        ExceptionUtilities.ThrowIfNull(_service, nameof(_service));

        if (_async)
        {
<<<<<<< HEAD
            ExceptionUtilities.ThrowIfNull(_service);

            if (_async)
=======
            await foreach (var audioAdapter in _service.EnumerateAudioDevices())
>>>>>>> df75dd80
            {
                PrintAudioAdapter(audioAdapter);
            }
        }
        else
        {
            foreach (var audioAdapter in _service.EnumerateAudioDevices())
            {
                PrintAudioAdapter(audioAdapter);
            }
        }

        application.RequestExit();

        static void PrintAudioAdapter(IAudioAdapter audioAdapter)
        {
            Console.WriteLine($"    Name: {audioAdapter.Name}");
            Console.WriteLine($"        Type: {audioAdapter.DeviceType}");
            Console.WriteLine($"        Channel count: {audioAdapter.Channels}");
            Console.WriteLine($"        Sample rate: {audioAdapter.SampleRate}");
            Console.WriteLine($"        Bit depth: {audioAdapter.BitDepth}");
            Console.WriteLine($"        Endianness: {(audioAdapter.IsBigEndian ? "Big" : "Little")}");

            if (audioAdapter is PulseSourceAdapter source)
            {
                Console.WriteLine($"        Number type: {(source.IsFloatingPoint ? "float" : $"{(source.IsUnsigned ? "unsigned " : "signed ")}integer")}");
                Console.WriteLine($"        Number of bits per sample: {source.PackedSize}");
                Console.WriteLine($"        Description: {source.Description}");
            }

            if (audioAdapter is PulseSinkAdapter sink)
            {
                Console.WriteLine($"        Number type: {(sink.IsFloatingPoint ? "float" : $"{(sink.IsUnsigned ? "unsigned " : "signed ")}integer")}");
                Console.WriteLine($"        Number of bits per sample: {sink.PackedSize}");
                Console.WriteLine($"        Description: {sink.Description}");
            }
        }
    }
}<|MERGE_RESOLUTION|>--- conflicted
+++ resolved
@@ -40,12 +40,8 @@
         var task = _service.StopAsync();
         if (!task.IsCompleted)
         {
-<<<<<<< HEAD
-            ExceptionUtilities.ThrowIfNull(_service);
-=======
             task.AsTask().Wait();
         }
->>>>>>> df75dd80
 
         base.Cleanup();
     }
@@ -54,15 +50,9 @@
     {
         ExceptionUtilities.ThrowIfNull(sender, nameof(sender));
 
-<<<<<<< HEAD
-        protected override void OnIdle(object? sender, ApplicationIdleEventArgs eventArgs)
-        {
-            ExceptionUtilities.ThrowIfNull(sender);
-=======
         var application = (Application)sender;
         RunAsync(application).Wait();
     }
->>>>>>> df75dd80
 
     private async Task RunAsync(Application application)
     {
@@ -70,13 +60,7 @@
 
         if (_async)
         {
-<<<<<<< HEAD
-            ExceptionUtilities.ThrowIfNull(_service);
-
-            if (_async)
-=======
             await foreach (var audioAdapter in _service.EnumerateAudioDevices())
->>>>>>> df75dd80
             {
                 PrintAudioAdapter(audioAdapter);
             }
